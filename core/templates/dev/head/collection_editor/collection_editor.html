--- conflicted
+++ resolved
@@ -110,7 +110,7 @@
     {{ include_js_file('domain/collection/WritableCollectionBackendApiService.js') }}
     {{ include_js_file('domain/editor/ChangeObjectFactory.js') }}
     {{ include_js_file('domain/editor/UndoRedoService.js') }}
-<<<<<<< HEAD
+    {{ include_js_file('domain/summaries/ExplorationSummaryBackendApiService.js') }}
     {{ include_js_file('domain/utilities/UrlInterpolationService.js') }}
 
     {{ include_js_file('editor/EditorServices.js') }}
@@ -119,8 +119,5 @@
     {{ include_js_file('editor/RouterServices.js') }}
 
     {{ include_js_file('expressions/expressionInterpolationService.js') }}
-=======
-    {{ include_js_file('domain/summaries/ExplorationSummaryBackendApiService.js') }}
->>>>>>> ab8c5d29
   </script>
 {% endblock footer_js %}