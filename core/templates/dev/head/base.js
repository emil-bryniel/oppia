// Copyright 2014 The Oppia Authors. All Rights Reserved.
//
// Licensed under the Apache License, Version 2.0 (the "License");
// you may not use this file except in compliance with the License.
// You may obtain a copy of the License at
//
//      http://www.apache.org/licenses/LICENSE-2.0
//
// Unless required by applicable law or agreed to in writing, software
// distributed under the License is distributed on an "AS-IS" BASIS,
// WITHOUT WARRANTIES OR CONDITIONS OF ANY KIND, either express or implied.
// See the License for the specific language governing permissions and
// limitations under the License.

/**
 * @fileoverview Oppia's base controller.
 *
 * @author sll@google.com (Sean Lip)
 */

oppia.constant('CATEGORY_LIST', [
  'Architecture',
  'Art',
  'Biology',
  'Business',
  'Chemistry',
  'Computing',
  'Economics',
  'Education',
  'Engineering',
  'Environment',
  'Geography',
  'Government',
  'Hobbies',
  'Languages',
  'Law',
  'Life Skills',
  'Mathematics',
  'Medicine',
  'Music',
  'Philosophy',
  'Physics',
  'Programming',
  'Psychology',
  'Puzzles',
  'Reading',
  'Religion',
  'Sport',
  'Statistics',
  'Welcome'
]);

// We use a slash because this character is forbidden in a state name.
oppia.constant('PLACEHOLDER_OUTCOME_DEST', '/');

oppia.constant('DEFAULT_RULE_NAME', 'Default');

oppia.constant('FUZZY_RULE_TYPE', 'FuzzyMatches');

oppia.constant('DEFAULT_FUZZY_RULE', {
  rule_type: 'FuzzyMatches',
  inputs: {
    training_data: []
  }
});

oppia.constant('EVENT_HTML_CHANGED', 'htmlChanged');

oppia.constant('PARAMETER_TYPES', {
  REAL: 'Real',
  UNICODE_STRING: 'UnicodeString'
});

oppia.constant('INTERACTION_DISPLAY_MODE_INLINE', 'inline');

oppia.constant('OBJECT_EDITOR_URL_PREFIX', '/object_editor_template/');

// The maximum number of nodes to show in a row of the state graph.
oppia.constant('MAX_NODES_PER_ROW', 4);
// The following variable must be at least 3. It represents the maximum length,
// in characters, for the name of each node label in the state graph.
oppia.constant('MAX_NODE_LABEL_LENGTH', 15);

// Global utility methods.
oppia.controller('Base', [
  '$scope', '$http', '$rootScope', '$window', '$timeout', '$document', '$log',
<<<<<<< HEAD
  'warningsData', 'activeInputData', 'LABEL_FOR_CLEARING_FOCUS',
  'siteAnalyticsService',
  function(
      $scope, $http, $rootScope, $window, $timeout, $document, $log,
      warningsData, activeInputData, LABEL_FOR_CLEARING_FOCUS,
      siteAnalyticsService) {
=======
  'warningsData', 'LABEL_FOR_CLEARING_FOCUS',
  function(
      $scope, $http, $rootScope, $window, $timeout, $document, $log,
      warningsData, LABEL_FOR_CLEARING_FOCUS) {
>>>>>>> 3d9cba87
    $rootScope.DEV_MODE = GLOBALS.DEV_MODE;

    $scope.warningsData = warningsData;
    $scope.LABEL_FOR_CLEARING_FOCUS = LABEL_FOR_CLEARING_FOCUS;

    // If this is nonempty, the whole page goes into 'Loading...' mode.
    $rootScope.loadingMessage = '';

    if (GLOBALS.userIsLoggedIn) {
      // Show the number of unseen notifications in the navbar and page title,
      // unless the user is already on the dashboard page.
      $http.get('/notificationshandler').success(function(data) {
        if ($window.location.pathname !== '/') {
          $scope.numUnseenNotifications = data.num_unseen_notifications;
          if ($scope.numUnseenNotifications > 0) {
            $window.document.title = (
              '(' + $scope.numUnseenNotifications + ') ' +
              $window.document.title);
          }
        }
      });
    }

    /**
     * Checks if an object is empty.
     */
    $scope.isEmpty = function(obj) {
      for (var property in obj) {
        if (obj.hasOwnProperty(property)) {
          return false;
        }
      }
      return true;
    };

    /**
     * Adds content to an iframe.
     * @param {Element} iframe - The iframe element to add content to.
     * @param {string} content - The code for the iframe.
     */
    $scope.addContentToIframe = function(iframe, content) {
      if (typeof iframe == 'string') {
        iframe = document.getElementById(iframe);
      }
      if (!iframe) {
        $log.error('Could not add content to iframe: no iframe found.');
        return;
      }
      if (iframe.contentDocument) {
        doc = iframe.contentDocument;
      } else {
        doc = (
          iframe.contentWindow ? iframe.contentWindow.document :
          iframe.document);
      }
      doc.open();
      doc.writeln(content);
      doc.close();
    };

    /**
     * Adds content to an iframe where iframe is specified by its ID.
     * @param {string} iframeId - The id of the iframe to add content to.
     * @param {string} content - The code for the iframe.
     */
    $scope.addContentToIframeWithId = function(iframeId, content) {
      $scope.addContentToIframe(document.getElementById(iframeId), content);
    };

    // This method is here because the trigger for the tutorial is in the site
    // navbar. It broadcasts an event to tell the exploration editor to open the
    // editor tutorial.
    $scope.openEditorTutorial = function() {
      $scope.$broadcast('openEditorTutorial');
    };

    // The following methods and listeners relate to the global navigation
    // sidebar.
    $scope.openSidebar = function() {
      if (!$scope.sidebarIsShown) {
        $scope.sidebarIsShown = true;
        $scope.pendingSidebarClick = true;
      }
    };

    // TODO(sll): use 'touchstart' for mobile.
    $document.on('click', function() {
      if (!$scope.pendingSidebarClick) {
        $scope.sidebarIsShown = false;
      } else {
        $scope.pendingSidebarClick = false;
      }
      $scope.$apply();
    });

    $scope.profileDropdownIsActive = false;

    $scope.onMouseoverProfilePictureOrDropdown = function(evt) {
      angular.element(evt.currentTarget).parent().addClass('open');
      $scope.profileDropdownIsActive = true;
    };

    $scope.onMouseoutProfilePictureOrDropdown = function(evt) {
      angular.element(evt.currentTarget).parent().removeClass('open');
      $scope.profileDropdownIsActive = false;
    };

    $scope.onMouseoverDropdownMenu = function(evt) {
      angular.element(evt.currentTarget).parent().addClass('open');
    };

    $scope.onMouseoutDropdownMenu = function(evt) {
      angular.element(evt.currentTarget).parent().removeClass('open');
    };

    $scope.onLoginButtonClicked = function(loginUrl) {
      siteAnalyticsService.registerStartLoginEvent('loginButton');
      $timeout(function() {
        $window.location = loginUrl;
      }, 150);
      return false;
    };

    $scope.pageHasLoaded = false;
    $scope.pendingSidebarClick = false;
    $scope.sidebarIsShown = false;
    $timeout(function() {
      $scope.pageHasLoaded = true;
    }, 500);
  }
]);<|MERGE_RESOLUTION|>--- conflicted
+++ resolved
@@ -84,19 +84,10 @@
 // Global utility methods.
 oppia.controller('Base', [
   '$scope', '$http', '$rootScope', '$window', '$timeout', '$document', '$log',
-<<<<<<< HEAD
-  'warningsData', 'activeInputData', 'LABEL_FOR_CLEARING_FOCUS',
-  'siteAnalyticsService',
+  'warningsData', 'LABEL_FOR_CLEARING_FOCUS', 'siteAnalyticsService',
   function(
       $scope, $http, $rootScope, $window, $timeout, $document, $log,
-      warningsData, activeInputData, LABEL_FOR_CLEARING_FOCUS,
-      siteAnalyticsService) {
-=======
-  'warningsData', 'LABEL_FOR_CLEARING_FOCUS',
-  function(
-      $scope, $http, $rootScope, $window, $timeout, $document, $log,
-      warningsData, LABEL_FOR_CLEARING_FOCUS) {
->>>>>>> 3d9cba87
+      warningsData, LABEL_FOR_CLEARING_FOCUS, siteAnalyticsService) {
     $rootScope.DEV_MODE = GLOBALS.DEV_MODE;
 
     $scope.warningsData = warningsData;
