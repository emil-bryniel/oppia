{% extends "base.html" %}

{% block subtitle %}
  Contribute
{% endblock subtitle %}

{% block content %}

  <div class="container" ng-controller="ContributeGallery">
    <div class="oppia-main-content">

      <div class="row">
        <div class="col-lg-8 col-md-8 col-sm-8">
          <span class="pull-right">
            <a class="btn btn-success btn-lg" ng-click="showCreateExplorationModal(categoryList)">
              Create New Exploration
            </a>
            {% if allow_yaml_file_upload %}
              <a class="btn btn-default btn-lg" ng-click="showUploadExplorationModal(categoryList)">
                Upload Existing Exploration
              </a>
            {% endif %}
          </span>

          <h3 class="oppia-page-title">
            Contribute
          </h3>
        </div>
      </div>

      <div class="row">
        <div class="col-lg-8 col-md-8 col-sm-8">
<<<<<<< HEAD
          <div ng-if="displayedCategories">
=======
          <div ng-if="categories">
>>>>>>> d1e7481e
            <div class="row">
              <div class="col-lg-3 col-md-3 col-sm-3">
                <div class="nav nav-tabs oppia-gallery-nav-tabs oppia-light-border-right">
                  <div class="oppia-gallery-menu">
                    <ul class="nav nav-pills nav-stacked" id="navTabs">
<<<<<<< HEAD
                      <li ng-repeat="(category, explorations) in displayedCategories"
=======
                      <li ng-repeat="(category, explorations) in categories"
>>>>>>> d1e7481e
                          ng-class="{active: $index == 0}">
                        <a data-toggle="tab" href="#<[category|spacesToUnderscores]>">
                          <[category]>
                        </a>
                      </li>
                    </ul>
                  </div>
                </div>
              </div>

              <div class="col-lg-9 col-md-9 col-sm-9">
                <div class="tab-content oppia-gallery-tiles-container">
<<<<<<< HEAD
                  <div ng-repeat="(category, explorations) in displayedCategories" class="tab-pane" ng-class="{active: $index == 0}" id="<[category|spacesToUnderscores]>">
=======
                  <div ng-repeat="(category, explorations) in categories" class="tab-pane" ng-class="{active: $index == 0}" id="<[category|spacesToUnderscores]>">
>>>>>>> d1e7481e
                    <div class="row">
                      <div ng-repeat="exploration in explorations" class="oppia-gallery-tile">

                        <div class="oppia-gallery-tile-top">
                          <a href="/explore/<[exploration.id]>" class="oppia-gallery-tile-anchor">
                            <div class="oppia-gallery-tile-description">
                              <span class="oppia-gallery-tile-title"><[exploration.title]></span>
                              <span class="oppia-gallery-tile-play">
                                <span class="glyphicon glyphicon-play-circle"></span>
                              </span>
                            </div>
                          </a>
                        </div>

                        <div class="oppia-gallery-tile-bottom">
                          <div>
<<<<<<< HEAD
                            <span ng-if="exploration.can_edit">
                              <a href="/create/<[exploration.id]>">
                                <span class="glyphicon glyphicon-pencil" title="Edit this exploration"></span>
                                <span class="oppia-small-font">Edit</span>
                              </a>
                            </span>
                            <span ng-if="exploration.can_edit && exploration.can_clone">
                            &nbsp;&nbsp;|&nbsp;
                            </span>
                            <span ng-if="exploration.can_clone">
                              <a href="" ng-click="cloneExploration(exploration.id)">
                                <span class="glyphicon glyphicon-share" title="Copy this exploration"></span>
                                <span class="oppia-small-font" tooltip="Make a private copy of an exploration." title="Make a private copy of an exploration.">Copy</span>
                              </a>
                            </span>
=======
                            <a ng-href="/create/<[exploration.id]>">
                              <span ng-if="exploration.can_edit">
                                <span class="glyphicon glyphicon-pencil" title="Edit this exploration"></span>
                                <span class="oppia-small-font">Edit</span>
                              </span>
                              <span ng-if="!exploration.can_edit">
                                <span class="oppia-small-font">View</span>
                              </span>
                            </a>
>>>>>>> d1e7481e

                            <span class="pull-right">
                              <span ng-if="exploration.is_cloned" class="label label-info">
                                Cloned
                              </span>
                              <span ng-if="exploration.is_community_owned" class="label label-info">
                                Community-owned
                              </span>
                              <span ng-if="exploration.is_public" class="label label-info" style="opacity: 0.5">
                                Beta
                              </span>
                              <span ng-if="exploration.is_private && !exploration.is_cloned" class="label label-info">
                                Private
                              </span>
                            </span>
                          </div>
                        </div>

                      </div>
                    </div>
                  </div>

                </div>
              </div>

            </div>
          </div>

          <script type="text/ng-template" id="modals/galleryCreateNew">
            <div class="modal-header">
              <h3>
                <span ng-if="isUploadModal">Upload Exploration</span>
                <span ng-if="!isUploadModal">Add New Exploration</span>
              </h3>
            </div>

            <div class="modal-body">
              <div ng-if="isUploadModal">
                <em>
                  This form allows you to upload the YAML file corresponding to an exploration. Currently, you will need to upload any associated image files separately in the relevant states.
                </em>
              </div>

              <br>

              <form role="form" class="form-horizontal">
                <fieldset>
                  <div class="form-group" ng-class="{'has-error': !newExplorationTitle}">
                    <label for="newExplorationTitle" class="col-lg-2 col-md-2 col-sm-2">
                      Title
                    </label>
                    <div class="col-lg-10 col-md-10 col-sm-10">
                      <input id="newExplorationTitle" type="text" class="form-control" ng-model="newExplorationTitle" name="newExplorationTitle" autofocus required>
                    </div>
                  </div>

                  <div class="form-group" ng-class="{'has-error': !newExplorationCategory}">
                    <label for="newExplorationCategory" class="col-lg-2 col-md-2 col-sm-2">
                      Category
                    </label>
                    <div class="col-lg-10 col-md-10 col-sm-10">
                      <select2-dropdown item="newExplorationCategory" choices="categoryList" placeholder="Select a category, or enter a new one" new-choice-regex="^[A-Z a-z]+$" width="300px">
                      </select2-dropdown>
                    </div>
                  </div>

                  <div ng-if="isUploadModal" class="form-group">
                    <label for="newFileInput" class="col-lg-2 col-md-2 col-sm-2">
                      Upload YAML file
                    </label>
                    <div class="col-lg-10 col-md-10 col-sm-10">
                      <input id="newFileInput" type="file">
                    </div>
                  </div>
                </fieldset>
              </form>
            </div>
            <div class="modal-footer">
              <button class="btn btn-success" type="submit" ng-click="save(newExplorationTitle, newExplorationCategory)" ng-disabled="!newExplorationTitle || !newExplorationCategory">Save</button>
              <button class="btn btn-default" ng-click="cancel()">Close</button>
            </div>
          </script>
        </div>
      </div>

      {% if announcement %}
        <div class="col-lg-4 col-md-4 col-sm-4">
          <div class="oppia-contribute-gallery-announcement">
            {{ announcement }}
          </div>
        </div>
      {% endif %}
    </div>
  </div>
{% endblock %}

{% block footer_js %}
  {{ super() }}
  <script>
    {{ include_js_file('galleries/ContributeGallery.js') }}
  </script>
  {{ widget_js_directives }}
{% endblock footer_js %}<|MERGE_RESOLUTION|>--- conflicted
+++ resolved
@@ -30,21 +30,13 @@
 
       <div class="row">
         <div class="col-lg-8 col-md-8 col-sm-8">
-<<<<<<< HEAD
-          <div ng-if="displayedCategories">
-=======
           <div ng-if="categories">
->>>>>>> d1e7481e
             <div class="row">
               <div class="col-lg-3 col-md-3 col-sm-3">
                 <div class="nav nav-tabs oppia-gallery-nav-tabs oppia-light-border-right">
                   <div class="oppia-gallery-menu">
                     <ul class="nav nav-pills nav-stacked" id="navTabs">
-<<<<<<< HEAD
-                      <li ng-repeat="(category, explorations) in displayedCategories"
-=======
                       <li ng-repeat="(category, explorations) in categories"
->>>>>>> d1e7481e
                           ng-class="{active: $index == 0}">
                         <a data-toggle="tab" href="#<[category|spacesToUnderscores]>">
                           <[category]>
@@ -57,11 +49,7 @@
 
               <div class="col-lg-9 col-md-9 col-sm-9">
                 <div class="tab-content oppia-gallery-tiles-container">
-<<<<<<< HEAD
-                  <div ng-repeat="(category, explorations) in displayedCategories" class="tab-pane" ng-class="{active: $index == 0}" id="<[category|spacesToUnderscores]>">
-=======
                   <div ng-repeat="(category, explorations) in categories" class="tab-pane" ng-class="{active: $index == 0}" id="<[category|spacesToUnderscores]>">
->>>>>>> d1e7481e
                     <div class="row">
                       <div ng-repeat="exploration in explorations" class="oppia-gallery-tile">
 
@@ -78,23 +66,6 @@
 
                         <div class="oppia-gallery-tile-bottom">
                           <div>
-<<<<<<< HEAD
-                            <span ng-if="exploration.can_edit">
-                              <a href="/create/<[exploration.id]>">
-                                <span class="glyphicon glyphicon-pencil" title="Edit this exploration"></span>
-                                <span class="oppia-small-font">Edit</span>
-                              </a>
-                            </span>
-                            <span ng-if="exploration.can_edit && exploration.can_clone">
-                            &nbsp;&nbsp;|&nbsp;
-                            </span>
-                            <span ng-if="exploration.can_clone">
-                              <a href="" ng-click="cloneExploration(exploration.id)">
-                                <span class="glyphicon glyphicon-share" title="Copy this exploration"></span>
-                                <span class="oppia-small-font" tooltip="Make a private copy of an exploration." title="Make a private copy of an exploration.">Copy</span>
-                              </a>
-                            </span>
-=======
                             <a ng-href="/create/<[exploration.id]>">
                               <span ng-if="exploration.can_edit">
                                 <span class="glyphicon glyphicon-pencil" title="Edit this exploration"></span>
@@ -104,7 +75,6 @@
                                 <span class="oppia-small-font">View</span>
                               </span>
                             </a>
->>>>>>> d1e7481e
 
                             <span class="pull-right">
                               <span ng-if="exploration.is_cloned" class="label label-info">
