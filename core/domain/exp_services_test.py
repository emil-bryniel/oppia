# coding: utf-8
#
# Copyright 2014 The Oppia Authors. All Rights Reserved.
#
# Licensed under the Apache License, Version 2.0 (the "License");
# you may not use this file except in compliance with the License.
# You may obtain a copy of the License at
#
#      http://www.apache.org/licenses/LICENSE-2.0
#
# Unless required by applicable law or agreed to in writing, software
# distributed under the License is distributed on an "AS-IS" BASIS,
# WITHOUT WARRANTIES OR CONDITIONS OF ANY KIND, either express or implied.
# See the License for the specific language governing permissions and
# limitations under the License.

__author__ = 'Sean Lip'

import copy
import datetime
import os
import StringIO
import zipfile

from core.domain import event_services
from core.domain import exp_domain
from core.domain import exp_jobs
from core.domain import exp_services
from core.domain import fs_domain
from core.domain import param_domain
from core.domain import rating_services
from core.domain import rights_manager
from core.domain import user_services
from core.platform import models
(exp_models,) = models.Registry.import_models([
    models.NAMES.exploration
])
search_services = models.Registry.import_search_services()
transaction_services = models.Registry.import_transaction_services()
from core.tests import test_utils
import feconf
import utils

# TODO(msl): test ExpSummaryModel changes if explorations are updated,
# reverted, deleted, created, rights changed

<<<<<<< HEAD
def _count_at_least_editable_exploration_summaries(user_id):
    return len(exp_services._get_exploration_summary_dicts_from_models(
        exp_models.ExpSummaryModel.get_at_least_editable(
            user_id=user_id)))
=======
TEST_GADGETS = {
    'TestGadget': {
        'dir': os.path.join(feconf.GADGETS_DIR, 'TestGadget')
    }
}
>>>>>>> 120017d2


class ExplorationServicesUnitTests(test_utils.GenericTestBase):
    """Test the exploration services module."""

    EXP_ID = 'An_exploration_id'

    def setUp(self):
        """Before each individual test, create a dummy exploration."""
        super(ExplorationServicesUnitTests, self).setUp()

        self.OWNER_ID = self.get_user_id_from_email(self.OWNER_EMAIL)
        self.EDITOR_ID = self.get_user_id_from_email(self.EDITOR_EMAIL)
        self.VIEWER_ID = self.get_user_id_from_email(self.VIEWER_EMAIL)

        user_services.get_or_create_user(self.OWNER_ID, self.OWNER_EMAIL)
        user_services.get_or_create_user(self.EDITOR_ID, self.EDITOR_EMAIL)
        user_services.get_or_create_user(self.VIEWER_ID, self.VIEWER_EMAIL)

        self.signup(self.OWNER_EMAIL, self.OWNER_USERNAME)
        self.signup(self.EDITOR_EMAIL, self.EDITOR_USERNAME)
        self.signup(self.VIEWER_EMAIL, self.VIEWER_USERNAME)

        self.set_admins([self.ADMIN_EMAIL])
        self.user_id_admin = self.get_user_id_from_email(self.ADMIN_EMAIL)


class ExplorationQueriesUnitTests(ExplorationServicesUnitTests):
    """Tests query methods."""

    def test_get_exploration_titles_and_categories(self):
        self.assertEqual(
            exp_services.get_exploration_titles_and_categories([]), {})

        self.save_new_default_exploration('A', self.OWNER_ID, 'TitleA')
        self.assertEqual(
            exp_services.get_exploration_titles_and_categories(['A']), {
                'A': {
                    'category': 'A category',
                    'title': 'TitleA'
                }
            })

        self.save_new_default_exploration('B', self.OWNER_ID, 'TitleB')
        self.assertEqual(
            exp_services.get_exploration_titles_and_categories(['A']), {
                'A': {
                    'category': 'A category',
                    'title': 'TitleA'
                }
            })
        self.assertEqual(
            exp_services.get_exploration_titles_and_categories(['A', 'B']), {
                'A': {
                    'category': 'A category',
                    'title': 'TitleA',
                },
                'B': {
                    'category': 'A category',
                    'title': 'TitleB',
                },
            })
        self.assertEqual(
            exp_services.get_exploration_titles_and_categories(['A', 'C']), {
                'A': {
                    'category': 'A category',
                    'title': 'TitleA'
                }
            })


class ExplorationSummaryQueriesUnitTests(ExplorationServicesUnitTests):
    """Tests exploration query methods which operate on ExplorationSummary
    objects.
    """
    EXP_ID_0 = '0_en_arch_bridges_in_england'
    EXP_ID_1 = '1_fi_arch_sillat_suomi'
    EXP_ID_2 = '2_en_welcome_introduce_oppia'
    EXP_ID_3 = '3_en_welcome_introduce_oppia_interactions'
    EXP_ID_4 = '4_en_welcome_gadgets'
    EXP_ID_5 = '5_fi_welcome_vempain'
    EXP_ID_6 = '6_en_languages_learning_basic_verbs_in_spanish'
    EXP_ID_7 = '7_en_languages_private_exploration_in_spanish'

    def setUp(self):
        super(ExplorationSummaryQueriesUnitTests, self).setUp()

        # Setup the explorations to fit into 2 different categoriers and 2
        # different language groups. Also, ensure 2 of them have similar
        # titles.
        self.save_new_valid_exploration(
            self.EXP_ID_0, self.OWNER_ID, title='Bridges in England',
            category='Architecture', language_code='en')
        self.save_new_valid_exploration(
            self.EXP_ID_1, self.OWNER_ID, title='Sillat Suomi',
            category='Architecture', language_code='fi')
        self.save_new_valid_exploration(
            self.EXP_ID_2, self.OWNER_ID, title='Introduce Oppia',
            category='Welcome', language_code='en')
        self.save_new_valid_exploration(
            self.EXP_ID_3, self.OWNER_ID,
            title='Introduce Interactions in Oppia',
            category='Welcome', language_code='en')
        self.save_new_valid_exploration(
            self.EXP_ID_4, self.OWNER_ID, title='Welcome to Gadgets',
            category='Welcome', language_code='en')
        self.save_new_valid_exploration(
            self.EXP_ID_5, self.OWNER_ID, title='Tervetuloa gadgetien Oppia',
            category='Welcome', language_code='fi')
        self.save_new_valid_exploration(
            self.EXP_ID_6, self.OWNER_ID,
            title='Learning basic verbs in Spanish',
            category='Languages', language_code='en')
        self.save_new_valid_exploration(
            self.EXP_ID_7, self.OWNER_ID,
            title='Private exploration in Spanish',
            category='Languages', language_code='en')

        # Publish explorations 0-6. Private explorations should not show up in
        # a search query, even if they're indexed.
        rights_manager.publish_exploration(self.OWNER_ID, self.EXP_ID_0)
        rights_manager.publish_exploration(self.OWNER_ID, self.EXP_ID_1)
        rights_manager.publish_exploration(self.OWNER_ID, self.EXP_ID_2)
        rights_manager.publish_exploration(self.OWNER_ID, self.EXP_ID_3)
        rights_manager.publish_exploration(self.OWNER_ID, self.EXP_ID_4)
        rights_manager.publish_exploration(self.OWNER_ID, self.EXP_ID_5)
        rights_manager.publish_exploration(self.OWNER_ID, self.EXP_ID_6)

        # Add the explorations to the search index.
        exp_services.index_explorations_given_ids([
            self.EXP_ID_0, self.EXP_ID_1, self.EXP_ID_2, self.EXP_ID_3,
            self.EXP_ID_4, self.EXP_ID_5, self.EXP_ID_6])

    def _summaries_to_ids(self, exp_summaries):
        return sorted([exp_summary.id for exp_summary in exp_summaries])

    def _create_search_query(self, terms, categories, languages):
        query = ' '.join(terms)
        if categories:
            query += ' category=(' + ' OR '.join([
                '"%s"' % category for category in categories]) + ')'
        if languages:
            query += ' language_code=(' + ' OR '.join([
                '"%s"' % language for language in languages]) + ')'
        return query

    def test_get_exploration_summaries_with_no_query(self):
        # An empty query should return all explorations.
        (exp_summaries, search_cursor) = (
            exp_services.get_exploration_summaries_matching_query(''))
        self.assertEqual(self._summaries_to_ids(exp_summaries), [
            self.EXP_ID_0, self.EXP_ID_1, self.EXP_ID_2, self.EXP_ID_3,
            self.EXP_ID_4, self.EXP_ID_5, self.EXP_ID_6
        ]);
        self.assertIsNone(search_cursor)

    def test_get_exploration_summaries_with_deleted_explorations(self):
        # Ensure a deleted exploration does not show up in search results.
        exp_services.delete_exploration(self.OWNER_ID, self.EXP_ID_0)
        exp_services.delete_exploration(self.OWNER_ID, self.EXP_ID_1)
        exp_services.delete_exploration(self.OWNER_ID, self.EXP_ID_3)
        exp_services.delete_exploration(self.OWNER_ID, self.EXP_ID_5)
        exp_services.delete_exploration(self.OWNER_ID, self.EXP_ID_6)

        (exp_summaries, search_cursor) = (
            exp_services.get_exploration_summaries_matching_query(''))
        self.assertEqual(
            self._summaries_to_ids(exp_summaries),
            [self.EXP_ID_2, self.EXP_ID_4])

        exp_services.delete_exploration(self.OWNER_ID, self.EXP_ID_2)
        exp_services.delete_exploration(self.OWNER_ID, self.EXP_ID_4)

        # If no explorations are loaded, a blank query should not get any
        # explorations.
        self.assertEqual(
            exp_services.get_exploration_summaries_matching_query(''),
            ([], None))

    def test_search_exploration_summaries(self):
        # Search within the 'Architecture' category.
        (exp_summaries, search_cursor) = (
            exp_services.get_exploration_summaries_matching_query(
                self._create_search_query([], ['Architecture'], [])))
        self.assertEqual(
            self._summaries_to_ids(exp_summaries),
            [self.EXP_ID_0, self.EXP_ID_1])

        # Search for explorations in Finnish.
        (exp_summaries, search_cursor) = (
            exp_services.get_exploration_summaries_matching_query(
                self._create_search_query([], [], ['fi'])))
        self.assertEqual(
            self._summaries_to_ids(exp_summaries),
            [self.EXP_ID_1, self.EXP_ID_5])

        # Search for Finnish explorations in the 'Architecture' category.
        (exp_summaries, search_cursor) = (
            exp_services.get_exploration_summaries_matching_query(
                self._create_search_query([], ['Architecture'], ['fi'])))
        self.assertEqual(
            self._summaries_to_ids(exp_summaries), [self.EXP_ID_1])

        # Search for explorations containing 'Oppia'.
        (exp_summaries, search_cursor) = (
            exp_services.get_exploration_summaries_matching_query(
                self._create_search_query(['Oppia'], [], [])))
        self.assertEqual(
            self._summaries_to_ids(exp_summaries),
            [self.EXP_ID_2, self.EXP_ID_3, self.EXP_ID_5])

        # Search for explorations containing 'Oppia' and 'Introduce'.
        (exp_summaries, search_cursor) = (
            exp_services.get_exploration_summaries_matching_query(
                self._create_search_query(['Oppia', 'Introduce'], [], [])))
        self.assertEqual(
            self._summaries_to_ids(exp_summaries),
            [self.EXP_ID_2, self.EXP_ID_3])

        # Search for explorations containing 'England' in English.
        (exp_summaries, search_cursor) = (
            exp_services.get_exploration_summaries_matching_query(
                self._create_search_query(['England'], [], ['en'])))
        self.assertEqual(
            self._summaries_to_ids(exp_summaries), [self.EXP_ID_0])

        # Search for explorations containing 'in'.
        (exp_summaries, search_cursor) = (
            exp_services.get_exploration_summaries_matching_query(
                self._create_search_query(['in'], [], [])))
        self.assertEqual(
            self._summaries_to_ids(exp_summaries),
            [self.EXP_ID_0, self.EXP_ID_3, self.EXP_ID_6])

        # Search for explorations containing 'in' in the 'Architecture' and
        # 'Welcome' categories.
        (exp_summaries, search_cursor) = (
            exp_services.get_exploration_summaries_matching_query(
                self._create_search_query(
                    ['in'], ['Architecture', 'Welcome'], [])))
        self.assertEqual(
            self._summaries_to_ids(exp_summaries),
            [self.EXP_ID_0, self.EXP_ID_3])

    def test_exploration_summaries_pagination_in_filled_gallery(self):
        # Ensure the maximum number of explorations that can fit on the gallery
        # page is maintained by the summaries function.
        with self.swap(feconf, 'GALLERY_PAGE_SIZE', 3):
            # Need to load 3 pages to find all of the explorations. Since the
            # returned order is arbitrary, we need to concatenate the results
            # to ensure all explorations are returned. We validate the correct
            # length is returned each time.
            found_exp_ids = []

            # Page 1: 3 initial explorations.
            (exp_summaries, search_cursor) = (
                exp_services.get_exploration_summaries_matching_query(
                    '', None))
            self.assertEqual(len(exp_summaries), 3)
            self.assertIsNotNone(search_cursor)
            found_exp_ids += self._summaries_to_ids(exp_summaries)

            # Page 2: 3 more explorations.
            (exp_summaries, search_cursor) = (
                exp_services.get_exploration_summaries_matching_query(
                    '', search_cursor))
            self.assertEqual(len(exp_summaries), 3)
            self.assertIsNotNone(search_cursor)
            found_exp_ids += self._summaries_to_ids(exp_summaries)

            # Page 3: 1 final exploration.
            (exp_summaries, search_cursor) = (
                exp_services.get_exploration_summaries_matching_query(
                    '', search_cursor))
            self.assertEqual(len(exp_summaries), 1)
            self.assertIsNone(search_cursor)
            found_exp_ids += self._summaries_to_ids(exp_summaries)

            # Validate all explorations were seen.
            self.assertEqual(sorted(found_exp_ids), [
                self.EXP_ID_0, self.EXP_ID_1, self.EXP_ID_2, self.EXP_ID_3,
                self.EXP_ID_4, self.EXP_ID_5, self.EXP_ID_6])


class ExplorationCreateAndDeleteUnitTests(ExplorationServicesUnitTests):
    """Test creation and deletion methods."""

    def test_retrieval_of_explorations(self):
        """Test the get_exploration_by_id() method."""
        with self.assertRaisesRegexp(Exception, 'Entity .* not found'):
            exp_services.get_exploration_by_id('fake_eid')

        exploration = self.save_new_default_exploration(
            self.EXP_ID, self.OWNER_ID)
        retrieved_exploration = exp_services.get_exploration_by_id(self.EXP_ID)
        self.assertEqual(exploration.id, retrieved_exploration.id)
        self.assertEqual(exploration.title, retrieved_exploration.title)

        with self.assertRaises(Exception):
            exp_services.get_exploration_by_id('fake_exploration')

    def test_retrieval_of_multiple_explorations(self):
        exps = {}
        chars = 'abcde'
        exp_ids = ['%s%s' % (self.EXP_ID, c) for c in chars]
        for _id in exp_ids:
            exp = self.save_new_valid_exploration(_id, self.OWNER_ID)
            exps[_id] = exp

        result = exp_services.get_multiple_explorations_by_id(
            exp_ids)
        for _id in exp_ids:
            self.assertEqual(result.get(_id).title, exps.get(_id).title)

        # Test retrieval of non-existent ids.
        result = exp_services.get_multiple_explorations_by_id(
            exp_ids + ['doesnt_exist'], strict=False
        )
        for _id in exp_ids:
            self.assertEqual(result.get(_id).title, exps.get(_id).title)

        self.assertNotIn('doesnt_exist', result)

        with self.assertRaises(Exception):
            exp_services.get_multiple_explorations_by_id(
                exp_ids + ['doesnt_exist'])

    def test_soft_deletion_of_explorations(self):
        """Test that soft deletion of explorations works correctly."""
        # TODO(sll): Add tests for deletion of states and version snapshots.

        self.save_new_default_exploration(self.EXP_ID, self.OWNER_ID)
        # The exploration shows up in queries.
        self.assertEqual(
            _count_at_least_editable_exploration_summaries(self.OWNER_ID), 1)

        exp_services.delete_exploration(self.OWNER_ID, self.EXP_ID)
        with self.assertRaises(Exception):
            exp_services.get_exploration_by_id(self.EXP_ID)

        # The deleted exploration does not show up in any queries.
        self.assertEqual(
            _count_at_least_editable_exploration_summaries(self.OWNER_ID), 0)

        # But the models still exist in the backend.
        self.assertIn(
            self.EXP_ID,
            [exp.id for exp in exp_models.ExplorationModel.get_all(
                include_deleted_entities=True)]
        )

        # The exploration summary is deleted however
        self.assertNotIn(
            self.EXP_ID,
            [exp.id for exp in exp_models.ExpSummaryModel.get_all(
                include_deleted_entities=True)]
        )

    def test_hard_deletion_of_explorations(self):
        """Test that hard deletion of explorations works correctly."""
        self.save_new_default_exploration(self.EXP_ID, self.OWNER_ID)
        # The exploration shows up in queries.
        self.assertEqual(
            _count_at_least_editable_exploration_summaries(self.OWNER_ID), 1)

        exp_services.delete_exploration(
            self.OWNER_ID, self.EXP_ID, force_deletion=True)
        with self.assertRaises(Exception):
            exp_services.get_exploration_by_id(self.EXP_ID)

        # The deleted exploration does not show up in any queries.
        self.assertEqual(
            _count_at_least_editable_exploration_summaries(self.OWNER_ID), 0)

        # The exploration model has been purged from the backend.
        self.assertNotIn(
            self.EXP_ID,
            [exp.id for exp in exp_models.ExplorationModel.get_all(
                include_deleted_entities=True)]
        )

    def test_summaries_of_hard_deleted_explorations(self):
        """Test that summaries of hard deleted explorations are
        correctly deleted."""
        self.save_new_default_exploration(self.EXP_ID, self.OWNER_ID)

        exp_services.delete_exploration(
            self.OWNER_ID, self.EXP_ID, force_deletion=True)
        with self.assertRaises(Exception):
            exp_services.get_exploration_by_id(self.EXP_ID)

        # The deleted exploration summary does not show up in any queries.
        self.assertEqual(
            _count_at_least_editable_exploration_summaries(self.OWNER_ID), 0)

        # The exploration summary model has been purged from the backend.
        self.assertNotIn(
            self.EXP_ID,
            [exp.id for exp in exp_models.ExpSummaryModel.get_all(
                include_deleted_entities=True)]
        )

    def test_explorations_are_removed_from_index_when_deleted(self):
        """Tests that explorations are removed from the search index when
        deleted.
        """

        self.save_new_default_exploration(self.EXP_ID, self.OWNER_ID)

        def mock_delete_docs(doc_ids, index):
            self.assertEqual(index, exp_services.SEARCH_INDEX_EXPLORATIONS)
            self.assertEqual(doc_ids, [self.EXP_ID])

        delete_docs_swap = self.swap(
            search_services, 'delete_documents_from_index', mock_delete_docs)

        with delete_docs_swap:
            exp_services.delete_exploration(self.OWNER_ID, self.EXP_ID)

    def test_create_new_exploration_error_cases(self):
        exploration = exp_domain.Exploration.create_default_exploration(
            self.EXP_ID, '', '')
        with self.assertRaisesRegexp(Exception, 'between 1 and 50 characters'):
            exp_services.save_new_exploration(self.OWNER_ID, exploration)

        exploration = exp_domain.Exploration.create_default_exploration(
            self.EXP_ID, 'title', '')
        with self.assertRaisesRegexp(Exception, 'between 1 and 50 characters'):
            exp_services.save_new_exploration(self.OWNER_ID, exploration)

    def test_save_and_retrieve_exploration(self):
        exploration = self.save_new_valid_exploration(
            self.EXP_ID, self.OWNER_ID)
        exploration.param_specs = {
            'theParameter': param_domain.ParamSpec('UnicodeString')}
        exp_services._save_exploration(self.OWNER_ID, exploration, '', [])

        retrieved_exploration = exp_services.get_exploration_by_id(self.EXP_ID)
        self.assertEqual(retrieved_exploration.title, 'A title')
        self.assertEqual(retrieved_exploration.category, 'A category')
        self.assertEqual(len(retrieved_exploration.states), 1)
        self.assertEqual(len(retrieved_exploration.param_specs), 1)
        self.assertEqual(
            retrieved_exploration.param_specs.keys()[0], 'theParameter')

    def test_save_and_retrieve_exploration_summary(self):
        exploration = self.save_new_valid_exploration(
            self.EXP_ID, self.OWNER_ID)
        exploration.param_specs = {
            'theParameter': param_domain.ParamSpec('UnicodeString')}
        exp_services._save_exploration(self.OWNER_ID, exploration, '', [])

        # change title and category
        exp_services.update_exploration(
            self.OWNER_ID, self.EXP_ID, [{
                'cmd': 'edit_exploration_property',
                'property_name': 'title',
                'new_value': 'A new title'
            }, {
                'cmd': 'edit_exploration_property',
                'property_name': 'category',
                'new_value': 'A new category'
            }],
            'Change title and category')

        retrieved_exp_summary = exp_services.get_exploration_summary_by_id(
            self.EXP_ID)

        self.assertEqual(retrieved_exp_summary.title, 'A new title')
        self.assertEqual(retrieved_exp_summary.category, 'A new category')


class LoadingAndDeletionOfExplorationDemosTest(ExplorationServicesUnitTests):

    def test_loading_and_validation_and_deletion_of_demo_explorations(self):
        """Test loading, validation and deletion of the demo explorations."""
        self.assertEqual(
            exp_models.ExplorationModel.get_exploration_count(), 0)

        self.assertGreaterEqual(
            len(feconf.DEMO_EXPLORATIONS), 1,
            msg='There must be at least one demo exploration.')

        # TODO(bhenning): Fix backend functionality needed to properly migrate
        # these explorations. All demo explorations should be able to be
        # loaded, validated, and deleted.
        excluded_demo_explorations = ['World Cities']
        for ind in range(len(feconf.DEMO_EXPLORATIONS)):
            start_time = datetime.datetime.utcnow()

            exp_id = str(ind)
            if feconf.DEMO_EXPLORATIONS[ind][1] in excluded_demo_explorations:
                continue
            exp_services.load_demo(exp_id)
            exploration = exp_services.get_exploration_by_id(exp_id)
            warnings = exploration.validate(strict=True)
            if warnings:
                raise Exception(warnings)

            duration = datetime.datetime.utcnow() - start_time
            processing_time = duration.seconds + duration.microseconds / 1E6
            self.log_line(
                'Loaded and validated exploration %s (%.2f seconds)' % (
                exploration.title.encode('utf-8'), processing_time))

        self.assertEqual(
            exp_models.ExplorationModel.get_exploration_count(),
            len(feconf.DEMO_EXPLORATIONS) - len(excluded_demo_explorations))

        for ind in range(len(feconf.DEMO_EXPLORATIONS)):
            exp_services.delete_demo(str(ind))
        self.assertEqual(
            exp_models.ExplorationModel.get_exploration_count(), 0)


class ZipFileExportUnitTests(ExplorationServicesUnitTests):
    """Test export methods for explorations represented as zip files."""

    SAMPLE_YAML_CONTENT = (
"""author_notes: ''
blurb: ''
category: A category
default_skin: conversation_v1
init_state_name: %s
language_code: en
objective: The objective
param_changes: []
param_specs: {}
schema_version: %d
skin_customizations:
  panels_contents:
    bottom: []
states:
  %s:
    content:
    - type: text
      value: ''
    interaction:
      answer_groups: []
      confirmed_unclassified_answers: []
      customization_args:
        placeholder:
          value: ''
        rows:
          value: 1
      default_outcome:
        dest: %s
        feedback: []
        param_changes: []
      fallbacks: []
      id: TextInput
    param_changes: []
  New state:
    content:
    - type: text
      value: ''
    interaction:
      answer_groups: []
      confirmed_unclassified_answers: []
      customization_args:
        placeholder:
          value: ''
        rows:
          value: 1
      default_outcome:
        dest: New state
        feedback: []
        param_changes: []
      fallbacks: []
      id: TextInput
    param_changes: []
states_schema_version: %d
tags: []
title: A title
""" % (
    feconf.DEFAULT_INIT_STATE_NAME,
    exp_domain.Exploration.CURRENT_EXPLORATION_SCHEMA_VERSION,
    feconf.DEFAULT_INIT_STATE_NAME,
    feconf.DEFAULT_INIT_STATE_NAME,
    feconf.CURRENT_EXPLORATION_STATES_SCHEMA_VERSION))

    UPDATED_YAML_CONTENT = (
"""author_notes: ''
blurb: ''
category: A category
default_skin: conversation_v1
init_state_name: %s
language_code: en
objective: The objective
param_changes: []
param_specs: {}
schema_version: %d
skin_customizations:
  panels_contents:
    bottom: []
states:
  %s:
    content:
    - type: text
      value: ''
    interaction:
      answer_groups: []
      confirmed_unclassified_answers: []
      customization_args:
        placeholder:
          value: ''
        rows:
          value: 1
      default_outcome:
        dest: %s
        feedback: []
        param_changes: []
      fallbacks: []
      id: TextInput
    param_changes: []
  Renamed state:
    content:
    - type: text
      value: ''
    interaction:
      answer_groups: []
      confirmed_unclassified_answers: []
      customization_args:
        placeholder:
          value: ''
        rows:
          value: 1
      default_outcome:
        dest: Renamed state
        feedback: []
        param_changes: []
      fallbacks: []
      id: TextInput
    param_changes: []
states_schema_version: %d
tags: []
title: A title
""" % (
    feconf.DEFAULT_INIT_STATE_NAME,
    exp_domain.Exploration.CURRENT_EXPLORATION_SCHEMA_VERSION,
    feconf.DEFAULT_INIT_STATE_NAME,
    feconf.DEFAULT_INIT_STATE_NAME,
    feconf.CURRENT_EXPLORATION_STATES_SCHEMA_VERSION))

    def test_export_to_zip_file(self):
        """Test the export_to_zip_file() method."""
        exploration = self.save_new_valid_exploration(
            self.EXP_ID, self.OWNER_ID, objective='The objective')
        init_state = exploration.states[exploration.init_state_name]
        init_interaction = init_state.interaction
        init_interaction.default_outcome.dest = exploration.init_state_name
        exploration.add_states(['New state'])
        exploration.states['New state'].update_interaction_id('TextInput')
        exp_services._save_exploration(self.OWNER_ID, exploration, '', [])

        zip_file_output = exp_services.export_to_zip_file(self.EXP_ID)
        zf = zipfile.ZipFile(StringIO.StringIO(zip_file_output))

        self.assertEqual(zf.namelist(), ['A title.yaml'])
        self.assertEqual(
            zf.open('A title.yaml').read(), self.SAMPLE_YAML_CONTENT)

    def test_export_to_zip_file_with_assets(self):
        """Test exporting an exploration with assets to a zip file."""
        exploration = self.save_new_valid_exploration(
            self.EXP_ID, self.OWNER_ID, objective='The objective')
        init_state = exploration.states[exploration.init_state_name]
        init_interaction = init_state.interaction
        init_interaction.default_outcome.dest = exploration.init_state_name
        exploration.add_states(['New state'])
        exploration.states['New state'].update_interaction_id('TextInput')
        exp_services._save_exploration(self.OWNER_ID, exploration, '', [])

        with open(os.path.join(feconf.TESTS_DATA_DIR, 'img.png')) as f:
            raw_image = f.read()
        fs = fs_domain.AbstractFileSystem(
            fs_domain.ExplorationFileSystem(self.EXP_ID))
        fs.commit(self.OWNER_ID, 'abc.png', raw_image)

        zip_file_output = exp_services.export_to_zip_file(self.EXP_ID)
        zf = zipfile.ZipFile(StringIO.StringIO(zip_file_output))

        self.assertEqual(zf.namelist(), ['A title.yaml', 'assets/abc.png'])
        self.assertEqual(
            zf.open('A title.yaml').read(), self.SAMPLE_YAML_CONTENT)
        self.assertEqual(zf.open('assets/abc.png').read(), raw_image)

    def test_export_by_versions(self):
        """Test export_to_zip_file() for different versions."""
        exploration = self.save_new_valid_exploration(
            self.EXP_ID, self.OWNER_ID, objective='The objective')
        self.assertEqual(exploration.version, 1)

        init_state = exploration.states[exploration.init_state_name]
        init_interaction = init_state.interaction
        init_interaction.default_outcome.dest = exploration.init_state_name
        exploration.add_states(['New state'])
        exploration.states['New state'].update_interaction_id('TextInput')
        with open(os.path.join(feconf.TESTS_DATA_DIR, 'img.png')) as f:
            raw_image = f.read()
        fs = fs_domain.AbstractFileSystem(
            fs_domain.ExplorationFileSystem(self.EXP_ID))
        fs.commit(self.OWNER_ID, 'abc.png', raw_image)
        exp_services._save_exploration(self.OWNER_ID, exploration, '', [])
        self.assertEqual(exploration.version, 2)

        exploration.rename_state('New state', 'Renamed state')
        exp_services._save_exploration(self.OWNER_ID, exploration, '', [])
        self.assertEqual(exploration.version, 3)

        # Download version 2
        zip_file_output = exp_services.export_to_zip_file(self.EXP_ID, 2)
        zf = zipfile.ZipFile(StringIO.StringIO(zip_file_output))
        self.assertEqual(
            zf.open('A title.yaml').read(), self.SAMPLE_YAML_CONTENT)

        # Download version 3
        zip_file_output = exp_services.export_to_zip_file(self.EXP_ID, 3)
        zf = zipfile.ZipFile(StringIO.StringIO(zip_file_output))
        self.assertEqual(
            zf.open('A title.yaml').read(), self.UPDATED_YAML_CONTENT)


class YAMLExportUnitTests(ExplorationServicesUnitTests):
    """Test export methods for explorations represented as a dict whose keys
    are state names and whose values are YAML strings representing the state's
    contents."""

    _SAMPLE_INIT_STATE_CONTENT = ("""content:
- type: text
  value: ''
interaction:
  answer_groups: []
  confirmed_unclassified_answers: []
  customization_args:
    placeholder:
      value: ''
    rows:
      value: 1
  default_outcome:
    dest: %s
    feedback: []
    param_changes: []
  fallbacks: []
  id: TextInput
param_changes: []
""") % (feconf.DEFAULT_INIT_STATE_NAME)

    SAMPLE_EXPORTED_DICT = {
        feconf.DEFAULT_INIT_STATE_NAME: _SAMPLE_INIT_STATE_CONTENT,
        'New state': ("""content:
- type: text
  value: ''
interaction:
  answer_groups: []
  confirmed_unclassified_answers: []
  customization_args:
    placeholder:
      value: ''
    rows:
      value: 1
  default_outcome:
    dest: New state
    feedback: []
    param_changes: []
  fallbacks: []
  id: TextInput
param_changes: []
""")
    }

    UPDATED_SAMPLE_DICT = {
        feconf.DEFAULT_INIT_STATE_NAME: _SAMPLE_INIT_STATE_CONTENT,
        'Renamed state': ("""content:
- type: text
  value: ''
interaction:
  answer_groups: []
  confirmed_unclassified_answers: []
  customization_args:
    placeholder:
      value: ''
    rows:
      value: 1
  default_outcome:
    dest: Renamed state
    feedback: []
    param_changes: []
  fallbacks: []
  id: TextInput
param_changes: []
""")
    }

    def test_export_to_dict(self):
        """Test the export_to_dict() method."""
        exploration = self.save_new_valid_exploration(
            self.EXP_ID, self.OWNER_ID, objective='The objective')
        init_state = exploration.states[exploration.init_state_name]
        init_interaction = init_state.interaction
        init_interaction.default_outcome.dest = exploration.init_state_name
        exploration.add_states(['New state'])
        exploration.states['New state'].update_interaction_id('TextInput')
        exp_services._save_exploration(self.OWNER_ID, exploration, '', [])

        dict_output = exp_services.export_states_to_yaml(self.EXP_ID, width=50)

        self.assertEqual(dict_output, self.SAMPLE_EXPORTED_DICT)

    def test_export_by_versions(self):
        """Test export_to_dict() for different versions."""
        exploration = self.save_new_valid_exploration(
            self.EXP_ID, self.OWNER_ID)
        self.assertEqual(exploration.version, 1)

        init_state = exploration.states[exploration.init_state_name]
        init_interaction = init_state.interaction
        init_interaction.default_outcome.dest = exploration.init_state_name
        exploration.add_states(['New state'])
        exploration.states['New state'].update_interaction_id('TextInput')
        exploration.objective = 'The objective'
        with open(os.path.join(feconf.TESTS_DATA_DIR, 'img.png')) as f:
            raw_image = f.read()
        fs = fs_domain.AbstractFileSystem(
            fs_domain.ExplorationFileSystem(self.EXP_ID))
        fs.commit(self.OWNER_ID, 'abc.png', raw_image)
        exp_services._save_exploration(self.OWNER_ID, exploration, '', [])
        self.assertEqual(exploration.version, 2)

        exploration.rename_state('New state', 'Renamed state')
        exp_services._save_exploration(self.OWNER_ID, exploration, '', [])
        self.assertEqual(exploration.version, 3)

        # Download version 2
        dict_output = exp_services.export_states_to_yaml(
            self.EXP_ID, version=2, width=50)
        self.assertEqual(dict_output, self.SAMPLE_EXPORTED_DICT)

        # Download version 3
        dict_output = exp_services.export_states_to_yaml(
            self.EXP_ID, version=3, width=50)
        self.assertEqual(dict_output, self.UPDATED_SAMPLE_DICT)


def _get_change_list(state_name, property_name, new_value):
    """Generates a change list for a single state change."""
    return [{
        'cmd': 'edit_state_property',
        'state_name': state_name,
        'property_name': property_name,
        'new_value': new_value
    }]


class UpdateStateTests(ExplorationServicesUnitTests):
    """Test updating a single state."""

    def setUp(self):
        super(UpdateStateTests, self).setUp()
        exploration = self.save_new_valid_exploration(
            self.EXP_ID, self.OWNER_ID)

        self.init_state_name = exploration.init_state_name

        self.param_changes = [{
            'customization_args': {
                'list_of_values': ['1', '2'], 'parse_with_jinja': False
            },
            'name': 'myParam',
            'generator_id': 'RandomSelector'
        }]
        # List of answer groups to add into an interaction.
        self.interaction_answer_groups = [{
            'rule_specs': [{
                'rule_type': 'Equals',
                'inputs': {'x': 0},
            }],
            'outcome': {
                'dest': self.init_state_name,
                'feedback': ['Try again'],
                'param_changes': []
            },
        }]
        # Default outcome specification for an interaction.
        self.interaction_default_outcome = {
            'dest': self.init_state_name,
            'feedback': ['Incorrect', '<b>Wrong answer</b>'],
            'param_changes': []
        }

    def test_update_state_name(self):
        """Test updating of state name."""
        exploration = exp_services.get_exploration_by_id(self.EXP_ID)
        exp_services.update_exploration(self.OWNER_ID, self.EXP_ID, [{
            'cmd': 'rename_state',
            'old_state_name': feconf.DEFAULT_INIT_STATE_NAME,
            'new_state_name': 'new name',
        }], 'Change state name')

        exploration = exp_services.get_exploration_by_id(self.EXP_ID)
        self.assertIn('new name', exploration.states)
        self.assertNotIn(feconf.DEFAULT_INIT_STATE_NAME, exploration.states)

    def test_update_state_name_with_unicode(self):
        """Test updating of state name to one that uses unicode characters."""
        exploration = exp_services.get_exploration_by_id(self.EXP_ID)
        exp_services.update_exploration(self.OWNER_ID, self.EXP_ID, [{
            'cmd': 'rename_state',
            'old_state_name': feconf.DEFAULT_INIT_STATE_NAME,
            'new_state_name': u'¡Hola! αβγ',
        }], 'Change state name')

        exploration = exp_services.get_exploration_by_id(self.EXP_ID)
        self.assertIn(u'¡Hola! αβγ', exploration.states)
        self.assertNotIn(feconf.DEFAULT_INIT_STATE_NAME, exploration.states)

    def test_update_param_changes(self):
        """Test updating of param_changes."""
        exploration = exp_services.get_exploration_by_id(self.EXP_ID)
        exploration.param_specs = {
            'myParam': param_domain.ParamSpec('UnicodeString')}
        exp_services._save_exploration(self.OWNER_ID, exploration, '', [])
        exp_services.update_exploration(
            self.OWNER_ID, self.EXP_ID, _get_change_list(
                self.init_state_name, 'param_changes', self.param_changes), '')

        exploration = exp_services.get_exploration_by_id(self.EXP_ID)
        param_changes = exploration.init_state.param_changes[0]
        self.assertEqual(param_changes._name, 'myParam')
        self.assertEqual(param_changes._generator_id, 'RandomSelector')
        self.assertEqual(
            param_changes._customization_args,
            {'list_of_values': ['1', '2'], 'parse_with_jinja': False})

    def test_update_invalid_param_changes(self):
        """Check that updates cannot be made to non-existent parameters."""
        with self.assertRaisesRegexp(
                utils.ValidationError,
                r'The parameter with name \'myParam\' .* does not exist .*'):
            exp_services.update_exploration(
                self.OWNER_ID, self.EXP_ID, _get_change_list(
                    self.init_state_name, 'param_changes', self.param_changes),
                '')

    def test_update_invalid_generator(self):
        """Test for check that the generator_id in param_changes exists."""
        exploration = exp_services.get_exploration_by_id(self.EXP_ID)
        exploration.param_specs = {
            'myParam': param_domain.ParamSpec('UnicodeString')}
        exp_services._save_exploration(self.OWNER_ID, exploration, '', [])

        self.param_changes[0]['generator_id'] = 'fake'
        with self.assertRaisesRegexp(
                utils.ValidationError, 'Invalid generator id fake'):
            exp_services.update_exploration(
                self.OWNER_ID, self.EXP_ID,
                _get_change_list(
                    self.init_state_name, 'param_changes', self.param_changes),
                '')

    def test_update_interaction_id(self):
        """Test updating of interaction_id."""
        exp_services.update_exploration(
            self.OWNER_ID, self.EXP_ID, _get_change_list(
                self.init_state_name, exp_domain.STATE_PROPERTY_INTERACTION_ID,
                'MultipleChoiceInput'), '')

        exploration = exp_services.get_exploration_by_id(self.EXP_ID)
        self.assertEqual(
            exploration.init_state.interaction.id, 'MultipleChoiceInput')

    def test_update_interaction_customization_args(self):
        """Test updating of interaction customization_args."""
        exp_services.update_exploration(
            self.OWNER_ID, self.EXP_ID,
            _get_change_list(
                self.init_state_name, exp_domain.STATE_PROPERTY_INTERACTION_ID,
                'MultipleChoiceInput') +
            _get_change_list(
                self.init_state_name,
                exp_domain.STATE_PROPERTY_INTERACTION_CUST_ARGS,
                {'choices': {'value': ['Option A', 'Option B']}}),
            '')

        exploration = exp_services.get_exploration_by_id(self.EXP_ID)
        self.assertEqual(
            exploration.init_state.interaction.customization_args[
                'choices']['value'], ['Option A', 'Option B'])

    def test_update_interaction_handlers_fails(self):
        """Test legacy interaction handler updating."""
        exploration = exp_services.get_exploration_by_id(self.EXP_ID)
        exploration.add_states(['State 2'])
        exploration.states['State 2'].update_interaction_id('TextInput')
        exp_services._save_exploration(self.OWNER_ID, exploration, '', [])

        exploration = exp_services.get_exploration_by_id(self.EXP_ID)
        self.interaction_default_outcome['dest'] = 'State 2'
        with self.assertRaisesRegexp(
                utils.InvalidInputException,
                'Editing interaction handlers is no longer supported'):
            exp_services.update_exploration(
                self.OWNER_ID, self.EXP_ID,
                _get_change_list(
                    self.init_state_name,
                    exp_domain.STATE_PROPERTY_INTERACTION_ID,
                    'MultipleChoiceInput') +
                _get_change_list(
                    self.init_state_name,
                    exp_domain.STATE_PROPERTY_INTERACTION_HANDLERS,
                    self.interaction_answer_groups),
                '')

    def test_update_interaction_answer_groups(self):
        """Test updating of interaction_answer_groups."""
        # We create a second state to use as a rule destination
        exploration = exp_services.get_exploration_by_id(self.EXP_ID)
        exploration.add_states(['State 2'])
        exploration.states['State 2'].update_interaction_id('TextInput')
        exp_services._save_exploration(self.OWNER_ID, exploration, '', [])

        exploration = exp_services.get_exploration_by_id(self.EXP_ID)
        self.interaction_default_outcome['dest'] = 'State 2'
        exp_services.update_exploration(
            self.OWNER_ID, self.EXP_ID,
            _get_change_list(
                self.init_state_name, exp_domain.STATE_PROPERTY_INTERACTION_ID,
                'MultipleChoiceInput') +
            _get_change_list(
                self.init_state_name,
                exp_domain.STATE_PROPERTY_INTERACTION_ANSWER_GROUPS,
                self.interaction_answer_groups) +
            _get_change_list(
                self.init_state_name,
                exp_domain.STATE_PROPERTY_INTERACTION_DEFAULT_OUTCOME,
                self.interaction_default_outcome),
            '')

        exploration = exp_services.get_exploration_by_id(self.EXP_ID)
        init_state = exploration.init_state
        init_interaction = init_state.interaction
        rule_specs = init_interaction.answer_groups[0].rule_specs
        outcome = init_interaction.answer_groups[0].outcome
        self.assertEqual(rule_specs[0].rule_type, 'Equals')
        self.assertEqual(rule_specs[0].inputs, {'x': 0})
        self.assertEqual(outcome.feedback, ['Try again'])
        self.assertEqual(outcome.dest, self.init_state_name)
        self.assertEqual(init_interaction.default_outcome.dest, 'State 2')

    def test_update_state_invalid_state(self):
        """Test that rule destination states cannot be non-existent."""
        self.interaction_answer_groups[0]['outcome']['dest'] = 'INVALID'
        with self.assertRaisesRegexp(
                utils.ValidationError,
                'The destination INVALID is not a valid state'):
            exp_services.update_exploration(
                self.OWNER_ID, self.EXP_ID,
                _get_change_list(
                    self.init_state_name,
                    exp_domain.STATE_PROPERTY_INTERACTION_ID,
                    'MultipleChoiceInput') +
                _get_change_list(
                    self.init_state_name,
                    exp_domain.STATE_PROPERTY_INTERACTION_ANSWER_GROUPS,
                    self.interaction_answer_groups) +
                _get_change_list(
                    self.init_state_name,
                    exp_domain.STATE_PROPERTY_INTERACTION_DEFAULT_OUTCOME,
                    self.interaction_default_outcome),
                '')

    def test_update_state_missing_keys(self):
        """Test that missing keys in interaction_answer_groups produce an
        error.
        """
        del self.interaction_answer_groups[0]['rule_specs'][0]['inputs']
        with self.assertRaisesRegexp(KeyError, 'inputs'):
            exp_services.update_exploration(
                self.OWNER_ID, self.EXP_ID,
                _get_change_list(
                    self.init_state_name,
                    exp_domain.STATE_PROPERTY_INTERACTION_ID, 'NumericInput') +
                _get_change_list(
                    self.init_state_name,
                    exp_domain.STATE_PROPERTY_INTERACTION_ANSWER_GROUPS,
                    self.interaction_answer_groups) +
                _get_change_list(
                    self.init_state_name,
                    exp_domain.STATE_PROPERTY_INTERACTION_DEFAULT_OUTCOME,
                    self.interaction_default_outcome),
                '')

    def test_update_state_variable_types(self):
        """Test that parameters in rules must have the correct type."""
        self.interaction_answer_groups[0]['rule_specs'][0][
            'inputs']['x'] = 'abc'
        with self.assertRaisesRegexp(Exception, 'invalid literal for int()'):
            exp_services.update_exploration(
                self.OWNER_ID, self.EXP_ID,
                _get_change_list(
                    self.init_state_name,
                    exp_domain.STATE_PROPERTY_INTERACTION_ID,
                    'MultipleChoiceInput') +
                _get_change_list(
                    self.init_state_name,
                    exp_domain.STATE_PROPERTY_INTERACTION_ANSWER_GROUPS,
                    self.interaction_answer_groups) +
                _get_change_list(
                    self.init_state_name,
                    exp_domain.STATE_PROPERTY_INTERACTION_DEFAULT_OUTCOME,
                    self.interaction_default_outcome),
                '')

    def test_update_content(self):
        """Test updating of content."""
        exp_services.update_exploration(
            self.OWNER_ID, self.EXP_ID, _get_change_list(
                self.init_state_name, 'content', [{
                    'type': 'text',
                    'value': '<b>Test content</b>',
                }]),
            '')

        exploration = exp_services.get_exploration_by_id(self.EXP_ID)
        self.assertEqual(exploration.init_state.content[0].type, 'text')
        self.assertEqual(
            exploration.init_state.content[0].value, '<b>Test content</b>')

    def test_update_content_missing_key(self):
        """Test that missing keys in content yield an error."""
        with self.assertRaisesRegexp(KeyError, 'type'):
            exp_services.update_exploration(
                self.OWNER_ID, self.EXP_ID, _get_change_list(
                    self.init_state_name, 'content', [{
                        'value': '<b>Test content</b>',
                    }]),
                '')


class CommitMessageHandlingTests(ExplorationServicesUnitTests):
    """Test the handling of commit messages."""

    def setUp(self):
        super(CommitMessageHandlingTests, self).setUp()
        exploration = self.save_new_valid_exploration(
            self.EXP_ID, self.OWNER_ID, end_state_name='End')
        self.init_state_name = exploration.init_state_name

    def test_record_commit_message(self):
        """Check published explorations record commit messages."""
        rights_manager.publish_exploration(self.OWNER_ID, self.EXP_ID)

        exp_services.update_exploration(
            self.OWNER_ID, self.EXP_ID, _get_change_list(
                self.init_state_name,
                exp_domain.STATE_PROPERTY_INTERACTION_STICKY,
                False), 'A message')

        self.assertEqual(
            exp_services.get_exploration_snapshots_metadata(
                self.EXP_ID)[1]['commit_message'],
            'A message')

    def test_demand_commit_message(self):
        """Check published explorations demand commit messages"""
        rights_manager.publish_exploration(self.OWNER_ID, self.EXP_ID)

        with self.assertRaisesRegexp(
                ValueError, 'Exploration is public so expected a commit '
                            'message but received none.'):
            exp_services.update_exploration(
                self.OWNER_ID, self.EXP_ID, _get_change_list(
                    self.init_state_name,
                    exp_domain.STATE_PROPERTY_INTERACTION_STICKY, False), '')

    def test_unpublished_explorations_can_accept_commit_message(self):
        """Test unpublished explorations can accept optional commit messages"""

        exp_services.update_exploration(
            self.OWNER_ID, self.EXP_ID, _get_change_list(
                self.init_state_name,
                exp_domain.STATE_PROPERTY_INTERACTION_STICKY, False
            ), 'A message')

        exp_services.update_exploration(
            self.OWNER_ID, self.EXP_ID, _get_change_list(
                self.init_state_name,
                exp_domain.STATE_PROPERTY_INTERACTION_STICKY, True
            ), '')

        exp_services.update_exploration(
            self.OWNER_ID, self.EXP_ID, _get_change_list(
                self.init_state_name,
                exp_domain.STATE_PROPERTY_INTERACTION_STICKY, True
            ), None)


class ExplorationSnapshotUnitTests(ExplorationServicesUnitTests):
    """Test methods relating to exploration snapshots."""

    def test_get_exploration_snapshots_metadata(self):
        v1_exploration = self.save_new_valid_exploration(
            self.EXP_ID, self.OWNER_ID, end_state_name='End')

        snapshots_metadata = exp_services.get_exploration_snapshots_metadata(
            self.EXP_ID)
        self.assertEqual(len(snapshots_metadata), 1)
        self.assertDictContainsSubset({
            'commit_cmds': [{
                'cmd': 'create_new',
                'title': 'A title',
                'category': 'A category',
            }],
            'committer_id': self.OWNER_ID,
            'commit_message': (
                'New exploration created with title \'A title\'.'),
            'commit_type': 'create',
            'version_number': 1
        }, snapshots_metadata[0])
        self.assertIn('created_on_ms', snapshots_metadata[0])

        # Publish the exploration. This does not affect the exploration version
        # history.
        rights_manager.publish_exploration(self.OWNER_ID, self.EXP_ID)

        snapshots_metadata = exp_services.get_exploration_snapshots_metadata(
            self.EXP_ID)
        self.assertEqual(len(snapshots_metadata), 1)
        self.assertDictContainsSubset({
            'commit_cmds': [{
                'cmd': 'create_new',
                'title': 'A title',
                'category': 'A category'
            }],
            'committer_id': self.OWNER_ID,
            'commit_message': (
                'New exploration created with title \'A title\'.'),
            'commit_type': 'create',
            'version_number': 1
        }, snapshots_metadata[0])
        self.assertIn('created_on_ms', snapshots_metadata[0])

        # Modify the exploration. This affects the exploration version history.
        change_list = [{
            'cmd': 'edit_exploration_property',
            'property_name': 'title',
            'new_value': 'First title'
        }]
        exp_services.update_exploration(
            self.OWNER_ID, self.EXP_ID, change_list, 'Changed title.')

        snapshots_metadata = exp_services.get_exploration_snapshots_metadata(
            self.EXP_ID)
        self.assertEqual(len(snapshots_metadata), 2)
        self.assertIn('created_on_ms', snapshots_metadata[0])
        self.assertDictContainsSubset({
            'commit_cmds': [{
                'cmd': 'create_new',
                'title': 'A title',
                'category': 'A category'
            }],
            'committer_id': self.OWNER_ID,
            'commit_message': (
                'New exploration created with title \'A title\'.'),
            'commit_type': 'create',
            'version_number': 1
        }, snapshots_metadata[0])
        self.assertDictContainsSubset({
            'commit_cmds': change_list,
            'committer_id': self.OWNER_ID,
            'commit_message': 'Changed title.',
            'commit_type': 'edit',
            'version_number': 2,
        }, snapshots_metadata[1])
        self.assertLess(
            snapshots_metadata[0]['created_on_ms'],
            snapshots_metadata[1]['created_on_ms'])

        # Using the old version of the exploration should raise an error.
        with self.assertRaisesRegexp(Exception, 'version 1, which is too old'):
            exp_services._save_exploration(
                'committer_id_2', v1_exploration, '', [])

        # Another person modifies the exploration.
        new_change_list = [{
            'cmd': 'edit_exploration_property',
            'property_name': 'title',
            'new_value': 'New title'
        }]
        exp_services.update_exploration(
            'committer_id_2', self.EXP_ID, new_change_list, 'Second commit.')

        snapshots_metadata = exp_services.get_exploration_snapshots_metadata(
            self.EXP_ID)
        self.assertEqual(len(snapshots_metadata), 3)
        self.assertDictContainsSubset({
            'commit_cmds': [{
                'cmd': 'create_new',
                'title': 'A title',
                'category': 'A category'
            }],
            'committer_id': self.OWNER_ID,
            'commit_message': (
                'New exploration created with title \'A title\'.'),
            'commit_type': 'create',
            'version_number': 1
        }, snapshots_metadata[0])
        self.assertDictContainsSubset({
            'commit_cmds': change_list,
            'committer_id': self.OWNER_ID,
            'commit_message': 'Changed title.',
            'commit_type': 'edit',
            'version_number': 2,
        }, snapshots_metadata[1])
        self.assertDictContainsSubset({
            'commit_cmds': new_change_list,
            'committer_id': 'committer_id_2',
            'commit_message': 'Second commit.',
            'commit_type': 'edit',
            'version_number': 3,
        }, snapshots_metadata[2])
        self.assertLess(
            snapshots_metadata[1]['created_on_ms'],
            snapshots_metadata[2]['created_on_ms'])

    def test_versioning_with_add_and_delete_states(self):
        exploration = self.save_new_valid_exploration(
            self.EXP_ID, self.OWNER_ID)

        exploration.title = 'First title'
        exp_services._save_exploration(
            self.OWNER_ID, exploration, 'Changed title.', [])
        commit_dict_2 = {
            'committer_id': self.OWNER_ID,
            'commit_message': 'Changed title.',
            'version_number': 2,
        }
        snapshots_metadata = exp_services.get_exploration_snapshots_metadata(
            self.EXP_ID)
        self.assertEqual(len(snapshots_metadata), 2)

        exploration = exp_services.get_exploration_by_id(self.EXP_ID)
        exploration.add_states(['New state'])
        exploration.states['New state'].update_interaction_id('TextInput')
        exp_services._save_exploration(
            'committer_id_2', exploration, 'Added new state', [])

        commit_dict_3 = {
            'committer_id': 'committer_id_2',
            'commit_message': 'Added new state',
            'version_number': 3,
        }
        snapshots_metadata = exp_services.get_exploration_snapshots_metadata(
            self.EXP_ID)
        self.assertEqual(len(snapshots_metadata), 3)
        self.assertDictContainsSubset(
            commit_dict_3, snapshots_metadata[2])
        self.assertDictContainsSubset(commit_dict_2, snapshots_metadata[1])
        for ind in range(len(snapshots_metadata) - 1):
            self.assertLess(
                snapshots_metadata[ind]['created_on_ms'],
                snapshots_metadata[ind + 1]['created_on_ms'])

        # Perform an invalid action: delete a state that does not exist. This
        # should not create a new version.
        with self.assertRaisesRegexp(ValueError, 'does not exist'):
            exploration.delete_state('invalid_state_name')

        # Now delete the new state.
        exploration.delete_state('New state')
        exp_services._save_exploration(
            'committer_id_3', exploration, 'Deleted state: New state', [])

        commit_dict_4 = {
            'committer_id': 'committer_id_3',
            'commit_message': 'Deleted state: New state',
            'version_number': 4,
        }
        snapshots_metadata = exp_services.get_exploration_snapshots_metadata(
            self.EXP_ID)
        self.assertEqual(len(snapshots_metadata), 4)
        self.assertDictContainsSubset(commit_dict_4, snapshots_metadata[3])
        self.assertDictContainsSubset(commit_dict_3, snapshots_metadata[2])
        self.assertDictContainsSubset(commit_dict_2, snapshots_metadata[1])
        for ind in range(len(snapshots_metadata) - 1):
            self.assertLess(
                snapshots_metadata[ind]['created_on_ms'],
                snapshots_metadata[ind + 1]['created_on_ms'])

        # The final exploration should have exactly one state.
        exploration = exp_services.get_exploration_by_id(self.EXP_ID)
        self.assertEqual(len(exploration.states), 1)

    def test_versioning_with_reverting(self):
        exploration = self.save_new_valid_exploration(
            self.EXP_ID, self.OWNER_ID)

        # In version 1, the title was 'A title'.
        # In version 2, the title becomes 'V2 title'.
        exploration.title = 'V2 title'
        exp_services._save_exploration(
            self.OWNER_ID, exploration, 'Changed title.', [])

        # In version 3, a new state is added.
        exploration = exp_services.get_exploration_by_id(self.EXP_ID)
        exploration.add_states(['New state'])
        exploration.states['New state'].update_interaction_id('TextInput')
        exp_services._save_exploration(
            'committer_id_v3', exploration, 'Added new state', [])

        # It is not possible to revert from anything other than the most
        # current version.
        with self.assertRaisesRegexp(Exception, 'too old'):
            exp_services.revert_exploration(
                'committer_id_v4', self.EXP_ID, 2, 1)

        # Version 4 is a reversion to version 1.
        exp_services.revert_exploration('committer_id_v4', self.EXP_ID, 3, 1)
        exploration = exp_services.get_exploration_by_id(self.EXP_ID)
        self.assertEqual(exploration.title, 'A title')
        self.assertEqual(len(exploration.states), 1)
        self.assertEqual(exploration.version, 4)

        snapshots_metadata = exp_services.get_exploration_snapshots_metadata(
            self.EXP_ID)

        commit_dict_4 = {
            'committer_id': 'committer_id_v4',
            'commit_message': 'Reverted exploration to version 1',
            'version_number': 4,
        }
        commit_dict_3 = {
            'committer_id': 'committer_id_v3',
            'commit_message': 'Added new state',
            'version_number': 3,
        }
        self.assertEqual(len(snapshots_metadata), 4)
        self.assertDictContainsSubset(commit_dict_3, snapshots_metadata[2])
        self.assertDictContainsSubset(commit_dict_4, snapshots_metadata[3])
        self.assertLess(
            snapshots_metadata[2]['created_on_ms'],
            snapshots_metadata[3]['created_on_ms'])


class ExplorationCommitLogUnitTests(ExplorationServicesUnitTests):
    """Test methods relating to the exploration commit log."""

    ALBERT_EMAIL = 'albert@example.com'
    BOB_EMAIL = 'bob@example.com'
    ALBERT_NAME = 'albert'
    BOB_NAME = 'bob'

    EXP_ID_1 = 'eid1'
    EXP_ID_2 = 'eid2'

    COMMIT_ALBERT_CREATE_EXP_1 = {
        'username': ALBERT_NAME,
        'version': 1,
        'exploration_id': EXP_ID_1,
        'commit_type': 'create',
        'post_commit_community_owned': False,
        'post_commit_is_private': True,
        'commit_message': 'New exploration created with title \'A title\'.',
        'post_commit_status': 'private'
    }

    COMMIT_BOB_EDIT_EXP_1 = {
        'username': BOB_NAME,
        'version': 2,
        'exploration_id': EXP_ID_1,
        'commit_type': 'edit',
        'post_commit_community_owned': False,
        'post_commit_is_private': True,
        'commit_message': 'Changed title.',
        'post_commit_status': 'private'
    }

    COMMIT_ALBERT_CREATE_EXP_2 = {
        'username': ALBERT_NAME,
        'version': 1,
        'exploration_id': 'eid2',
        'commit_type': 'create',
        'post_commit_community_owned': False,
        'post_commit_is_private': True,
        'commit_message': 'New exploration created with title \'A title\'.',
        'post_commit_status': 'private'
    }

    COMMIT_ALBERT_EDIT_EXP_1 = {
        'username': 'albert',
        'version': 3,
        'exploration_id': 'eid1',
        'commit_type': 'edit',
        'post_commit_community_owned': False,
        'post_commit_is_private': True,
        'commit_message': 'Changed title to Albert1 title.',
        'post_commit_status': 'private'
    }

    COMMIT_ALBERT_EDIT_EXP_2 = {
        'username': 'albert',
        'version': 2,
        'exploration_id': 'eid2',
        'commit_type': 'edit',
        'post_commit_community_owned': False,
        'post_commit_is_private': True,
        'commit_message': 'Changed title to Albert2.',
        'post_commit_status': 'private'
    }

    COMMIT_BOB_REVERT_EXP_1 = {
        'username': 'bob',
        'version': 4,
        'exploration_id': 'eid1',
        'commit_type': 'revert',
        'post_commit_community_owned': False,
        'post_commit_is_private': True,
        'commit_message': 'Reverted exploration to version 2',
        'post_commit_status': 'private'
    }

    COMMIT_ALBERT_DELETE_EXP_1 = {
        'username': 'albert',
        'version': 5,
        'exploration_id': 'eid1',
        'commit_type': 'delete',
        'post_commit_community_owned': False,
        'post_commit_is_private': True,
        'commit_message': feconf.COMMIT_MESSAGE_EXPLORATION_DELETED,
        'post_commit_status': 'private'
    }

    COMMIT_ALBERT_PUBLISH_EXP_2 = {
        'username': 'albert',
        'version': None,
        'exploration_id': 'eid2',
        'commit_type': 'edit',
        'post_commit_community_owned': False,
        'post_commit_is_private': False,
        'commit_message': 'exploration published.',
        'post_commit_status': 'public'
    }

    def setUp(self):
        """Populate the database of explorations to be queried against.

        The sequence of events is:
        - (1) Albert creates EXP_ID_1.
        - (2) Bob edits the title of EXP_ID_1.
        - (3) Albert creates EXP_ID_2.
        - (4) Albert edits the title of EXP_ID_1.
        - (5) Albert edits the title of EXP_ID_2.
        - (6) Bob reverts Albert's last edit to EXP_ID_1.
        - (7) Albert deletes EXP_ID_1.
        - Bob tries to publish EXP_ID_2, and is denied access.
        - (8) Albert publishes EXP_ID_2.
        """
        super(ExplorationCommitLogUnitTests, self).setUp()

        self.ALBERT_ID = self.get_user_id_from_email(self.ALBERT_EMAIL)
        self.BOB_ID = self.get_user_id_from_email(self.BOB_EMAIL)
        self.signup(self.ALBERT_EMAIL, self.ALBERT_NAME)
        self.signup(self.BOB_EMAIL, self.BOB_NAME)

        # This needs to be done in a toplevel wrapper because the datastore
        # puts to the event log are asynchronous.
        @transaction_services.toplevel_wrapper
        def populate_datastore():
            exploration_1 = self.save_new_valid_exploration(
                self.EXP_ID_1, self.ALBERT_ID)

            exploration_1.title = 'Exploration 1 title'
            exp_services._save_exploration(
                self.BOB_ID, exploration_1, 'Changed title.', [])

            exploration_2 = self.save_new_valid_exploration(
                self.EXP_ID_2, self.ALBERT_ID)

            exploration_1.title = 'Exploration 1 Albert title'
            exp_services._save_exploration(
                self.ALBERT_ID, exploration_1,
                'Changed title to Albert1 title.', [])

            exploration_2.title = 'Exploration 2 Albert title'
            exp_services._save_exploration(
                self.ALBERT_ID, exploration_2, 'Changed title to Albert2.', [])

            exp_services.revert_exploration(self.BOB_ID, self.EXP_ID_1, 3, 2)

            exp_services.delete_exploration(self.ALBERT_ID, self.EXP_ID_1)

            # This commit should not be recorded.
            with self.assertRaisesRegexp(
                    Exception, 'This exploration cannot be published'):
                rights_manager.publish_exploration(self.BOB_ID, self.EXP_ID_2)

            rights_manager.publish_exploration(self.ALBERT_ID, self.EXP_ID_2)

        populate_datastore()

    def test_get_next_page_of_all_commits(self):
        all_commits = exp_services.get_next_page_of_all_commits()[0]
        self.assertEqual(len(all_commits), 8)
        for ind, commit in enumerate(all_commits):
            if ind != 0:
                self.assertGreater(
                    all_commits[ind - 1].last_updated,
                    all_commits[ind].last_updated)

        commit_dicts = [commit.to_dict() for commit in all_commits]

        # Note that commits are ordered from most recent to least recent.
        self.assertDictContainsSubset(
            self.COMMIT_ALBERT_CREATE_EXP_1, commit_dicts[-1])
        self.assertDictContainsSubset(
            self.COMMIT_BOB_EDIT_EXP_1, commit_dicts[-2])
        self.assertDictContainsSubset(
            self.COMMIT_ALBERT_CREATE_EXP_2, commit_dicts[-3])
        self.assertDictContainsSubset(
            self.COMMIT_ALBERT_EDIT_EXP_1, commit_dicts[-4])
        self.assertDictContainsSubset(
            self.COMMIT_ALBERT_EDIT_EXP_2, commit_dicts[-5])
        self.assertDictContainsSubset(
            self.COMMIT_BOB_REVERT_EXP_1, commit_dicts[-6])
        self.assertDictContainsSubset(
            self.COMMIT_ALBERT_DELETE_EXP_1, commit_dicts[-7])
        self.assertDictContainsSubset(
            self.COMMIT_ALBERT_PUBLISH_EXP_2, commit_dicts[-8])

    def test_get_next_page_of_all_non_private_commits(self):
        all_commits = (
            exp_services.get_next_page_of_all_non_private_commits()[0])
        self.assertEqual(len(all_commits), 1)
        commit_dicts = [commit.to_dict() for commit in all_commits]
        self.assertDictContainsSubset(
            self.COMMIT_ALBERT_PUBLISH_EXP_2, commit_dicts[0])

        #TODO(frederikcreemers@gmail.com) test max_age here.

    def test_paging(self):
        all_commits, cursor, more = exp_services.get_next_page_of_all_commits(
            page_size=5)
        self.assertEqual(len(all_commits), 5)
        commit_dicts = [commit.to_dict() for commit in all_commits]
        self.assertDictContainsSubset(
            self.COMMIT_ALBERT_EDIT_EXP_1, commit_dicts[-1])
        self.assertDictContainsSubset(
            self.COMMIT_ALBERT_EDIT_EXP_2, commit_dicts[-2])
        self.assertDictContainsSubset(
            self.COMMIT_BOB_REVERT_EXP_1, commit_dicts[-3])
        self.assertDictContainsSubset(
            self.COMMIT_ALBERT_DELETE_EXP_1, commit_dicts[-4])
        self.assertDictContainsSubset(
            self.COMMIT_ALBERT_PUBLISH_EXP_2, commit_dicts[-5])
        self.assertTrue(more)

        all_commits, cursor, more = exp_services.get_next_page_of_all_commits(
            page_size=5, urlsafe_start_cursor=cursor)
        self.assertEqual(len(all_commits), 3)
        commit_dicts = [commit.to_dict() for commit in all_commits]
        self.assertDictContainsSubset(
            self.COMMIT_ALBERT_CREATE_EXP_1, commit_dicts[-1])
        self.assertDictContainsSubset(
            self.COMMIT_BOB_EDIT_EXP_1, commit_dicts[-2])
        self.assertDictContainsSubset(
            self.COMMIT_ALBERT_CREATE_EXP_2, commit_dicts[-3])
        self.assertFalse(more)


class ExplorationCommitLogSpecialCasesUnitTests(ExplorationServicesUnitTests):
    """Test special cases relating to the exploration commit logs."""

    def test_paging_with_no_commits(self):
        all_commits, cursor, more = exp_services.get_next_page_of_all_commits(
            page_size=5)
        self.assertEqual(len(all_commits), 0)


class ExplorationSearchTests(ExplorationServicesUnitTests):
    """Test exploration search."""

    def test_demo_explorations_are_added_to_search_index(self):
        results, cursor = exp_services.search_explorations('Welcome', 2)
        self.assertEqual(results, [])

        exp_services.load_demo('0')
        results, cursor = exp_services.search_explorations('Welcome', 2)
        self.assertEqual(results, ['0'])

    def test_index_explorations_given_ids(self):
        all_exp_ids = ['id0', 'id1', 'id2', 'id3', 'id4']
        expected_exp_ids = all_exp_ids[:-1]
        all_exp_titles = [
            'title 0', 'title 1', 'title 2', 'title 3', 'title 4']
        expected_exp_titles = all_exp_titles[:-1]
        all_exp_categories = ['cat0', 'cat1', 'cat2', 'cat3', 'cat4']
        expected_exp_categories = all_exp_categories[:-1]

        def mock_add_documents_to_index(docs, index):
            self.assertEqual(index, exp_services.SEARCH_INDEX_EXPLORATIONS)
            ids = [doc['id'] for doc in docs]
            titles = [doc['title'] for doc in docs]
            categories = [doc['category'] for doc in docs]
            self.assertEqual(set(ids), set(expected_exp_ids))
            self.assertEqual(set(titles), set(expected_exp_titles))
            self.assertEqual(set(categories), set(expected_exp_categories))
            return ids

        add_docs_counter = test_utils.CallCounter(mock_add_documents_to_index)
        add_docs_swap = self.swap(search_services,
                                  'add_documents_to_index',
                                  add_docs_counter)

        for i in xrange(5):
            self.save_new_valid_exploration(
                all_exp_ids[i],
                self.OWNER_ID,
                all_exp_titles[i],
                category=all_exp_categories[i])

        # We're only publishing the first 4 explorations, so we're not
        # expecting the last exploration to be indexed.
        for i in xrange(4):
            rights_manager.publish_exploration(
                self.OWNER_ID,
                expected_exp_ids[i])

        with add_docs_swap:
            exp_services.index_explorations_given_ids(all_exp_ids)

        self.assertEqual(add_docs_counter.times_called, 1)

    def test_patch_exploration_search_document(self):

        def mock_get_doc(doc_id, index):
            self.assertEqual(doc_id, self.EXP_ID)
            self.assertEqual(index, exp_services.SEARCH_INDEX_EXPLORATIONS)
            return {'a': 'b', 'c': 'd'}

        def mock_add_docs(docs, index):
            self.assertEqual(index, exp_services.SEARCH_INDEX_EXPLORATIONS)
            self.assertEqual(docs, [{'a': 'b', 'c': 'e', 'f': 'g'}])

        get_doc_swap = self.swap(
            search_services, 'get_document_from_index', mock_get_doc)

        add_docs_counter = test_utils.CallCounter(mock_add_docs)
        add_docs_swap = self.swap(
            search_services, 'add_documents_to_index', add_docs_counter)

        with get_doc_swap, add_docs_swap:
            patch = {'c': 'e', 'f': 'g'}
            exp_services.patch_exploration_search_document(self.EXP_ID, patch)

        self.assertEqual(add_docs_counter.times_called, 1)

    def test_update_publicized_exploration_status_in_search(self):

        def mock_get_doc(doc_id, index):
            self.assertEqual(index, exp_services.SEARCH_INDEX_EXPLORATIONS)
            self.assertEqual(doc_id, self.EXP_ID)
            return {}

        def mock_add_docs(docs, index):
            self.assertEqual(index, exp_services.SEARCH_INDEX_EXPLORATIONS)
            self.assertEqual(docs, [{'is': 'featured'}])

        def mock_get_rights(exp_id):
            return rights_manager.ActivityRights(
                self.EXP_ID,
                [self.OWNER_ID], [self.EDITOR_ID], [self.VIEWER_ID],
                status=rights_manager.ACTIVITY_STATUS_PUBLICIZED
            )

        get_doc_counter = test_utils.CallCounter(mock_get_doc)
        add_docs_counter = test_utils.CallCounter(mock_add_docs)

        get_doc_swap = self.swap(
            search_services, 'get_document_from_index', get_doc_counter)
        add_docs_swap = self.swap(
            search_services, 'add_documents_to_index', add_docs_counter)
        get_rights_swap = self.swap(
            rights_manager, 'get_exploration_rights', mock_get_rights)

        with get_doc_swap, add_docs_swap, get_rights_swap:
            exp_services.update_exploration_status_in_search(self.EXP_ID)

        self.assertEqual(get_doc_counter.times_called, 1)
        self.assertEqual(add_docs_counter.times_called, 1)

    def test_update_private_exploration_status_in_search(self):

        def mock_delete_docs(ids, index):
            self.assertEqual(ids, [self.EXP_ID])
            self.assertEqual(index, exp_services.SEARCH_INDEX_EXPLORATIONS)

        def mock_get_rights(exp_id):
            return rights_manager.ActivityRights(
                self.EXP_ID,
                [self.OWNER_ID], [self.EDITOR_ID], [self.VIEWER_ID],
                status=rights_manager.ACTIVITY_STATUS_PRIVATE
            )

        delete_docs_counter = test_utils.CallCounter(mock_delete_docs)

        delete_docs_swap = self.swap(
            search_services, 'delete_documents_from_index',
            delete_docs_counter)
        get_rights_swap = self.swap(
            rights_manager, 'get_exploration_rights', mock_get_rights)

        with get_rights_swap, delete_docs_swap:
            exp_services.update_exploration_status_in_search(self.EXP_ID)

        self.assertEqual(delete_docs_counter.times_called, 1)

    def test_search_explorations(self):
        expected_query_string = 'a query string'
        expected_cursor = 'cursor'
        expected_sort = 'title'
        expected_limit = 30
        expected_result_cursor = 'rcursor'
        doc_ids = ['id1', 'id2']

        def mock_search(query_string, index, cursor=None, limit=20, sort='',
                        ids_only=False, retries=3):
            self.assertEqual(query_string, expected_query_string)
            self.assertEqual(index, exp_services.SEARCH_INDEX_EXPLORATIONS)
            self.assertEqual(cursor, expected_cursor)
            self.assertEqual(limit, expected_limit)
            self.assertEqual(sort, expected_sort)
            self.assertEqual(ids_only, True)
            self.assertEqual(retries, 3)

            return doc_ids, expected_result_cursor

        with self.swap(search_services, 'search', mock_search):
            result, cursor = exp_services.search_explorations(
                expected_query_string,
                expected_limit,
                sort=expected_sort,
                cursor=expected_cursor,
            )

        self.assertEqual(cursor, expected_result_cursor)
        self.assertEqual(result, doc_ids)

    def test_get_search_rank(self):
        self.save_new_valid_exploration(self.EXP_ID, self.OWNER_ID)

        # The search rank has a 'last updated' bonus of 80.
        _BASE_SEARCH_RANK = 20 + 80

        self.assertEqual(
            exp_services._get_search_rank(self.EXP_ID), _BASE_SEARCH_RANK)

        rights_manager.publish_exploration(self.OWNER_ID, self.EXP_ID)
        rights_manager.publicize_exploration(self.user_id_admin, self.EXP_ID)
        self.assertEqual(
            exp_services._get_search_rank(self.EXP_ID), _BASE_SEARCH_RANK + 30)

        rating_services.assign_rating_to_exploration(
            self.OWNER_ID, self.EXP_ID, 5)
        self.assertEqual(
            exp_services._get_search_rank(self.EXP_ID), _BASE_SEARCH_RANK + 40)

        rating_services.assign_rating_to_exploration(
            self.user_id_admin, self.EXP_ID, 2)
        self.assertEqual(
            exp_services._get_search_rank(self.EXP_ID), _BASE_SEARCH_RANK + 38)

    def test_search_ranks_cannot_be_negative(self):
        self.save_new_valid_exploration(self.EXP_ID, self.OWNER_ID)

        # The search rank has a 'last updated' bonus of 80.
        _BASE_SEARCH_RANK = 20 + 80

        self.assertEqual(
            exp_services._get_search_rank(self.EXP_ID), _BASE_SEARCH_RANK)

        # A user can (down-)rate an exploration at most once.
        for i in xrange(50):
            rating_services.assign_rating_to_exploration(
                'user_id_1', self.EXP_ID, 1)
        self.assertEqual(
            exp_services._get_search_rank(self.EXP_ID), _BASE_SEARCH_RANK - 5)

        for i in xrange(50):
            rating_services.assign_rating_to_exploration(
                'user_id_%s' % i, self.EXP_ID, 1)

        # The rank will be at least 0.
        self.assertEqual(exp_services._get_search_rank(self.EXP_ID), 0)


class ExplorationChangedEventsTests(ExplorationServicesUnitTests):

    def test_exploration_contents_change_event_triggers(self):
        recorded_ids = []

        @classmethod
        def mock_record(cls, exp_id):
            recorded_ids.append(exp_id)

        record_event_swap = self.swap(
            event_services.ExplorationContentChangeEventHandler,
            'record',
            mock_record)

        with record_event_swap:
            self.save_new_valid_exploration(self.EXP_ID, self.OWNER_ID)
            exp_services.update_exploration(self.OWNER_ID, self.EXP_ID, [], '')

        self.assertEqual(recorded_ids, [self.EXP_ID, self.EXP_ID])

    def test_exploration_status_change_event(self):
        recorded_ids = []

        @classmethod
        def mock_record(cls, exp_id):
            recorded_ids.append(exp_id)

        record_event_swap = self.swap(
            event_services.ExplorationStatusChangeEventHandler,
            'record',
            mock_record)

        with record_event_swap:
            self.save_new_default_exploration(self.EXP_ID, self.OWNER_ID)
            rights_manager.create_new_exploration_rights(
                self.EXP_ID, self.OWNER_ID)
            rights_manager.publish_exploration(
                self.OWNER_ID, self.EXP_ID)
            rights_manager.publicize_exploration(
                self.user_id_admin, self.EXP_ID)
            rights_manager.unpublicize_exploration(
                self.user_id_admin, self.EXP_ID)
            rights_manager.unpublish_exploration(
                self.user_id_admin, self.EXP_ID)

        self.assertEqual(recorded_ids, [self.EXP_ID, self.EXP_ID,
                                        self.EXP_ID, self.EXP_ID])


class ExplorationSummaryTests(ExplorationServicesUnitTests):
    """Test exploration summaries."""

    ALBERT_EMAIL = 'albert@example.com'
    BOB_EMAIL = 'bob@example.com'
    ALBERT_NAME = 'albert'
    BOB_NAME = 'bob'

    EXP_ID_1 = 'eid1'
    EXP_ID_2 = 'eid2'

    def test_is_exp_summary_editable(self):
        self.save_new_default_exploration(self.EXP_ID, self.OWNER_ID)

        # Check that only the owner may edit.
        exp_summary = exp_services.get_exploration_summary_by_id(self.EXP_ID)
        self.assertTrue(exp_services.is_exp_summary_editable(
            exp_summary, user_id=self.OWNER_ID))
        self.assertFalse(exp_services.is_exp_summary_editable(
            exp_summary, user_id=self.EDITOR_ID))
        self.assertFalse(exp_services.is_exp_summary_editable(
            exp_summary, user_id=self.VIEWER_ID))

        # Owner makes viewer a viewer and editor an editor.
        rights_manager.assign_role_for_exploration(
            self.OWNER_ID, self.EXP_ID, self.VIEWER_ID,
            rights_manager.ROLE_VIEWER)
        rights_manager.assign_role_for_exploration(
            self.OWNER_ID, self.EXP_ID, self.EDITOR_ID,
            rights_manager.ROLE_EDITOR)

        # Check that owner and editor may edit, but not viewer.
        exp_summary = exp_services.get_exploration_summary_by_id(self.EXP_ID)
        self.assertTrue(exp_services.is_exp_summary_editable(
            exp_summary, user_id=self.OWNER_ID))
        self.assertTrue(exp_services.is_exp_summary_editable(
            exp_summary, user_id=self.EDITOR_ID))
        self.assertFalse(exp_services.is_exp_summary_editable(
            exp_summary, user_id=self.VIEWER_ID))


class ExplorationSummaryGetTests(ExplorationServicesUnitTests):
    """Test exploration summaries get_* functions."""

    ALBERT_EMAIL = 'albert@example.com'
    BOB_EMAIL = 'bob@example.com'
    ALBERT_NAME = 'albert'
    BOB_NAME = 'bob'

    EXP_ID_1 = 'eid1'
    EXP_ID_2 = 'eid2'

    EXPECTED_VERSION_1 = 4
    EXPECTED_VERSION_2 = 2

    def setUp(self):
        """Populate the database of explorations and their summaries.

        The sequence of events is:
        - (1) Albert creates EXP_ID_1.
        - (2) Bob edits the title of EXP_ID_1.
        - (3) Albert creates EXP_ID_2.
        - (4) Albert edits the title of EXP_ID_1.
        - (5) Albert edits the title of EXP_ID_2.
        - (6) Bob reverts Albert's last edit to EXP_ID_1.
        - Bob tries to publish EXP_ID_2, and is denied access.
        - (7) Albert publishes EXP_ID_2.
        """
        super(ExplorationServicesUnitTests, self).setUp()

        self.ALBERT_ID = self.get_user_id_from_email(self.ALBERT_EMAIL)
        self.BOB_ID = self.get_user_id_from_email(self.BOB_EMAIL)
        self.signup(self.ALBERT_EMAIL, self.ALBERT_NAME)
        self.signup(self.BOB_EMAIL, self.BOB_NAME)

        exploration_1 = self.save_new_valid_exploration(
            self.EXP_ID_1, self.ALBERT_ID)

        exploration_1.title = 'Exploration 1 title'
        exp_services._save_exploration(
            self.BOB_ID, exploration_1, 'Changed title.', [])

        exploration_2 = self.save_new_valid_exploration(
            self.EXP_ID_2, self.ALBERT_ID)

        exploration_1.title = 'Exploration 1 Albert title'
        exp_services._save_exploration(
            self.ALBERT_ID, exploration_1,
            'Changed title to Albert1 title.', [])

        exploration_2.title = 'Exploration 2 Albert title'
        exp_services._save_exploration(
            self.ALBERT_ID, exploration_2, 'Changed title to Albert2.', [])

        exp_services.revert_exploration(self.BOB_ID, self.EXP_ID_1, 3, 2)

        with self.assertRaisesRegexp(
                Exception, 'This exploration cannot be published'):
            rights_manager.publish_exploration(self.BOB_ID, self.EXP_ID_2)

        rights_manager.publish_exploration(self.ALBERT_ID, self.EXP_ID_2)

    def test_get_non_private_exploration_summaries(self):

        actual_summaries = exp_services.get_non_private_exploration_summaries()

        expected_summaries = {
            self.EXP_ID_2: exp_domain.ExplorationSummary(
                self.EXP_ID_2, 'Exploration 2 Albert title',
                'A category', 'An objective', 'en', [],
                feconf.get_empty_ratings(),
                rights_manager.ACTIVITY_STATUS_PUBLIC,
                False, [self.ALBERT_ID], [], [], self.EXPECTED_VERSION_2,
                actual_summaries[self.EXP_ID_2].exploration_model_created_on,
                actual_summaries[self.EXP_ID_2].exploration_model_last_updated
                )}

        # check actual summaries equal expected summaries
        self.assertEqual(actual_summaries.keys(),
                         expected_summaries.keys())
        simple_props = ['id', 'title', 'category', 'objective',
                        'language_code', 'tags', 'ratings', 'status',
                        'community_owned', 'owner_ids',
                        'editor_ids', 'viewer_ids', 'version',
                        'exploration_model_created_on',
                        'exploration_model_last_updated']
        for exp_id in actual_summaries.keys():
            for prop in simple_props:
                self.assertEqual(getattr(actual_summaries[exp_id], prop),
                                 getattr(expected_summaries[exp_id], prop))

    def test_get_all_exploration_summaries(self):
        actual_summaries = exp_services.get_all_exploration_summaries()

        expected_summaries = {
            self.EXP_ID_1: exp_domain.ExplorationSummary(
                self.EXP_ID_1, 'Exploration 1 title',
                'A category', 'An objective', 'en', [],
                feconf.get_empty_ratings(),
                rights_manager.ACTIVITY_STATUS_PRIVATE,
                False, [self.ALBERT_ID], [], [], self.EXPECTED_VERSION_1,
                actual_summaries[self.EXP_ID_1].exploration_model_created_on,
                actual_summaries[self.EXP_ID_1].exploration_model_last_updated
            ),
            self.EXP_ID_2: exp_domain.ExplorationSummary(
                self.EXP_ID_2, 'Exploration 2 Albert title',
                'A category', 'An objective', 'en', [],
                feconf.get_empty_ratings(),
                rights_manager.ACTIVITY_STATUS_PUBLIC,
                False, [self.ALBERT_ID], [], [], self.EXPECTED_VERSION_2,
                actual_summaries[self.EXP_ID_2].exploration_model_created_on,
                actual_summaries[self.EXP_ID_2].exploration_model_last_updated
            )
        }

        # check actual summaries equal expected summaries
        self.assertEqual(actual_summaries.keys(),
                         expected_summaries.keys())
        simple_props = ['id', 'title', 'category', 'objective',
                        'language_code', 'tags', 'ratings', 'status',
                        'community_owned', 'owner_ids',
                        'editor_ids', 'viewer_ids', 'version',
                        'exploration_model_created_on',
                        'exploration_model_last_updated']
        for exp_id in actual_summaries.keys():
            for prop in simple_props:
                self.assertEqual(getattr(actual_summaries[exp_id], prop),
                                 getattr(expected_summaries[exp_id], prop))


class ChangeListSummaryUnitTests(ExplorationServicesUnitTests):
    """Test change list summaries generate as expected for edge cases.

    CHANGE_LIST_ONE: Adds a simple state with a Continue interaction.
    CHANGE_LIST_TWO: Edits the first state's content and renames it.
    CHANGE_LIST_THREE: Adds a gadget.
    CHANGE_LIST_FOUR: Edits the gadget customization_args then deletes it.
    CHANGE_LIST_FIVE: Adds a gadget, edits a state, deletes the gadget.
    """

    ALBERT_EMAIL = 'albert@example.com'
    ALBERT_NAME = 'albert'

    BASE_CHANGE_SUMMARY_DATA_STRUCTURE = {
        'exploration_property_changes': {},
        'state_property_changes': {},
        'changed_states': [],
        'added_states': [],
        'deleted_states': [],
        'gadget_property_changes': {},
        'changed_gadgets': [],
        'added_gadgets': [],
        'deleted_gadgets': []
    }

    CHANGE_LIST_ONE = [
        {
            'cmd': 'edit_state_property',
            'new_value': [{'value': '<p>a</p>', 'type': 'text'}],
            'property_name': 'content',
            'old_value': [{'value': '', 'type': 'text'}],
            'state_name': 'First Card'
        }, {
            'cmd': 'edit_state_property',
            'new_value': 'Continue',
            'property_name': 'widget_id',
            'old_value': None,
            'state_name': 'First Card'
        }, {
            'cmd': 'edit_state_property',
            'new_value': {'buttonText': {'value': 'Continue'}},
            'property_name': 'widget_customization_args',
            'old_value': {},
            'state_name': 'First Card'
        }, {
            'cmd': 'edit_state_property',
            'new_value': {
                'dest': 'END',
                'param_changes': [],
                'feedback': []
            },
            'property_name': 'default_outcome',
            'old_value': {
                'dest': 'First Card',
                'param_changes': [],
                'feedback': []
            },
            'state_name': 'First Card'
        }
    ]

    CHANGE_LIST_TWO = [
        {
            'new_value': [{
                'type': 'text',
                'value': '<p>EDITED CONTENT here</p>'
            }],
            'old_value': [{
                'type': 'text',
                'value': '<p>a</p>'
            }],
            'cmd': 'edit_state_property',
            'state_name': 'First Card',
            'property_name': 'content'
        }, {
            'old_state_name': 'First Card',
            'cmd': 'rename_state',
            'new_state_name': 'First Card renamed'
        }, {
            'new_value': 'First Card renamed',
            'old_value': 'First Card',
            'cmd': 'edit_exploration_property',
            'property_name': 'init_state_name'
        }
    ]

    CHANGE_LIST_THREE = [
        {
            'cmd': 'add_gadget',
            'gadget_dict': {
                'gadget_type': 'TestGadget',
                'visible_in_states': ['First Card renamed'],
                'customization_args': {
                    'adviceObjects': {
                        'value': [{
                            'adviceTitle': 'b',
                            'adviceHtml': '<p>c</p>'
                        }]
                    },
                    'title': {
                        'value': 'a'
                    }
                },
                'gadget_name': 'TestGadget'
            },
            'panel': 'bottom'
        }
    ]

    CHANGE_LIST_FOUR = [
        {
            'new_value': {
                'adviceObjects': {
                    'value': [{
                        'adviceTitle': 'b',
                        'adviceHtml': '<p>cG</p>'
                    }]
                },
                'title': {
                    'value': 'a'
                }
            },
            'old_value': {
                'adviceObjects': {
                    'value': [{
                        'adviceTitle': 'b',
                        'adviceHtml': '<p>c</p>'
                    }]
                },
                'title': {'value': 'a'}
            },
            'cmd': 'edit_gadget_property',
            'gadget_name': 'TestGadget',
            'property_name': 'gadget_customization_args'
        }, {
            'new_value': ['First Card renamed'],
            'old_value': ['First Card renamed'],
            'cmd': 'edit_gadget_property',
            'gadget_name': 'TestGadget',
            'property_name': 'gadget_visibility'
        }, {
            'cmd': 'delete_gadget',
            'gadget_name': 'TestGadget'
        }
    ]

    CHANGE_LIST_FIVE = [
        {
            'cmd': 'add_gadget',
            'gadget_dict': {
                'gadget_type': 'TestGadget',
                'visible_in_states': ['First Card renamed'],
                'customization_args': {
                    'adviceObjects': {
                        'value': [{
                            'adviceTitle': 'b', 'adviceHtml': '<p>c</p>'
                        }]
                    },
                    'title': {'value': 'a'}
                },
                'gadget_name': 'TestGadget'
            },
            'panel': 'bottom'
        }, {
            'new_value': [{
                'type': 'text', 'value': '<p>EDITED CONTENT here 2</p>'
            }],
            'old_value': [{
                'type': 'text', 'value': '<p>EDITED CONTENT here</p>'
            }],
            'cmd': 'edit_state_property',
            'state_name': 'First Card renamed',
            'property_name': 'content'
        }, {
            'cmd': 'delete_gadget',
            'gadget_name': 'TestGadget'
        }
    ]

    def setUp(self):
        """Prepare an exploration instance to receive changes via
        exp_services.apply_change_list method."""
        super(ExplorationServicesUnitTests, self).setUp()

        self.EXP_ID = 'eid1'

        self.ALBERT_ID = self.get_user_id_from_email(self.ALBERT_EMAIL)
        self.signup(self.ALBERT_EMAIL, self.ALBERT_NAME)

        self.exploration = self.save_new_valid_exploration(
            self.EXP_ID, self.ALBERT_ID, end_state_name='END')

    def test_get_summary_of_change_list(self):
        """Test accurate generation of change summaries."""
        
        actual_result = exp_services.get_summary_of_change_list(
            self.exploration,
            ChangeListSummaryUnitTests.CHANGE_LIST_ONE
        )

        expected_result = copy.deepcopy(
            ChangeListSummaryUnitTests.BASE_CHANGE_SUMMARY_DATA_STRUCTURE)
        expected_result['state_property_changes'] = {
            'First Card': {
                'content': {
                    'new_value': [
                        {
                            'type': 'text',
                            'value': '<p>a</p>'
                        }
                    ],
                    'old_value': [
                        {
                            'type': 'text',
                            'value': ''
                        }
                    ]
                },
                'widget_customization_args': {
                    'new_value': {
                        'buttonText': {
                            'value': 'Continue'
                        }
                    },
                    'old_value': {}
                },
                'default_outcome': {
                    'new_value': {
                        'dest': 'END',
                        'feedback': [],
                        'param_changes': []
                    },
                    'old_value': {
                        'dest': 'First Card',
                        'feedback': [],
                        'param_changes': []
                    }
                },
                'widget_id': {
                    'new_value': 'Continue',
                    'old_value': None
                }
            }
        }

        self.assertEqual(actual_result, expected_result)

        # Apply changes from list one so future changes can be applied.
        #
        # Note that this test cannot use exp_services.apply_change_list as
        # that method generates an Exploration instance from the backend
        # model, but does not save back to it.
        exp_services.update_exploration(
            self.ALBERT_ID,
            self.EXP_ID,
            ChangeListSummaryUnitTests.CHANGE_LIST_ONE,
            "a commit message")
        self.exploration = exp_services.get_exploration_by_id(self.EXP_ID)

        # CHANGE_LIST_TWO
        actual_result = exp_services.get_summary_of_change_list(
            self.exploration,
            ChangeListSummaryUnitTests.CHANGE_LIST_TWO
        )

        expected_result = copy.deepcopy(
            ChangeListSummaryUnitTests.BASE_CHANGE_SUMMARY_DATA_STRUCTURE)
        expected_result['exploration_property_changes'] = {
            'init_state_name': {
                'new_value': 'First Card renamed',
                'old_value': 'First Card'
            }
        }
        expected_result['state_property_changes'] = {
            'First Card': {
                'content': {
                    'new_value': [
                        {
                            'type': 'text',
                            'value': '<p>EDITED CONTENT here</p>'
                        }
                    ],
                    'old_value': [
                        {
                            'type': 'text',
                            'value': '<p>a</p>'
                        }
                    ]
                },
                'name': {
                    'new_value': 'First Card renamed',
                    'old_value': 'First Card'
                }
            }
        }

        self.assertEqual(actual_result, expected_result)

        # Apply changes from list two so future changes can be applied.
        exp_services.update_exploration(
            self.ALBERT_ID,
            self.EXP_ID,
            ChangeListSummaryUnitTests.CHANGE_LIST_TWO,
            "a commit message")
        self.exploration = exp_services.get_exploration_by_id(self.EXP_ID)

        # CHANGE_LIST_THREE
        actual_result = exp_services.get_summary_of_change_list(
            self.exploration,
            ChangeListSummaryUnitTests.CHANGE_LIST_THREE
        )

        expected_result = copy.deepcopy(
            ChangeListSummaryUnitTests.BASE_CHANGE_SUMMARY_DATA_STRUCTURE)
        expected_result['added_gadgets'] = ['TestGadget']

        self.assertEqual(actual_result, expected_result)

        # Apply changes from list three so future changes can be applied.
        with self.swap(feconf, 'ALLOWED_GADGETS', TEST_GADGETS):
            exp_services.update_exploration(
                self.ALBERT_ID,
                self.EXP_ID,
                ChangeListSummaryUnitTests.CHANGE_LIST_THREE,
                "a commit message")
            self.exploration = exp_services.get_exploration_by_id(self.EXP_ID)

        # CHANGE_LIST_FOUR
        actual_result = exp_services.get_summary_of_change_list(
            self.exploration,
            ChangeListSummaryUnitTests.CHANGE_LIST_FOUR
        )
        expected_result = copy.deepcopy(
            ChangeListSummaryUnitTests.BASE_CHANGE_SUMMARY_DATA_STRUCTURE)
        expected_result['deleted_gadgets'] = ['TestGadget']
        expected_result['gadget_property_changes'] = {
            'TestGadget': {
                'gadget_customization_args': {
                    'new_value': {
                        'adviceObjects': {
                            'value': [{
                                'adviceHtml': '<p>cG</p>',
                                'adviceTitle': 'b'
                            }]
                        },
                        'title': {'value': 'a'}
                    },
                    'old_value': {
                        'adviceObjects': {
                            'value': [{
                                'adviceHtml': '<p>c</p>',
                                'adviceTitle': 'b'
                            }]
                        },
                        'title': {'value': 'a'}
                    }
                }
            }
        }

        self.assertEqual(actual_result, expected_result)

        # Apply changes from list four so future changes can be applied.
        exp_services.update_exploration(
            self.ALBERT_ID,
            self.EXP_ID,
            ChangeListSummaryUnitTests.CHANGE_LIST_FOUR,
            "a commit message")
        self.exploration = exp_services.get_exploration_by_id(self.EXP_ID)

        # CHANGE_LIST_FIVE
        actual_result = exp_services.get_summary_of_change_list(
            self.exploration,
            ChangeListSummaryUnitTests.CHANGE_LIST_FIVE
        )
        expected_result = copy.deepcopy(
            ChangeListSummaryUnitTests.BASE_CHANGE_SUMMARY_DATA_STRUCTURE)
        expected_result['state_property_changes'] = {
            'First Card renamed': {
                'content': {
                    'new_value': [{
                        'type': 'text',
                        'value': '<p>EDITED CONTENT here 2</p>'
                    }],
                    'old_value': [{
                        'type': 'text',
                        'value': '<p>EDITED CONTENT here</p>'
                    }]
                }
            }
        }

        self.assertEqual(actual_result, expected_result)


class ExplorationConversionPipelineTests(ExplorationServicesUnitTests):
    """Tests the exploration model -> exploration conversion pipeline."""
    OLD_EXP_ID = 'exp_id0'
    NEW_EXP_ID = 'exp_id1'

    UPGRADED_EXP_YAML = (
"""author_notes: ''
blurb: ''
category: category
default_skin: conversation_v1
init_state_name: %s
language_code: en
objective: Old objective
param_changes: []
param_specs: {}
schema_version: %d
skin_customizations:
  panels_contents:
    bottom: []
states:
  END:
    content:
    - type: text
      value: Congratulations, you have finished!
    interaction:
      answer_groups: []
      confirmed_unclassified_answers: []
      customization_args:
        recommendedExplorationIds:
          value: []
      default_outcome: null
      fallbacks: []
      id: EndExploration
    param_changes: []
  %s:
    content:
    - type: text
      value: ''
    interaction:
      answer_groups: []
      confirmed_unclassified_answers: []
      customization_args:
        buttonText:
          value: Continue
      default_outcome:
        dest: END
        feedback: []
        param_changes: []
      fallbacks: []
      id: Continue
    param_changes: []
states_schema_version: %d
tags: []
title: Old Title
""") % (
    feconf.DEFAULT_INIT_STATE_NAME,
    exp_domain.Exploration.CURRENT_EXPLORATION_SCHEMA_VERSION,
    feconf.DEFAULT_INIT_STATE_NAME,
    feconf.CURRENT_EXPLORATION_STATES_SCHEMA_VERSION)

    def setUp(self):
        super(ExplorationConversionPipelineTests, self).setUp()

        # Setup user who will own the test explorations.
        self.ALBERT_EMAIL = 'albert@example.com'
        self.ALBERT_NAME = 'albert'
        self.ALBERT_ID = self.get_user_id_from_email(self.ALBERT_EMAIL)
        self.signup(self.ALBERT_EMAIL, self.ALBERT_NAME)

        # Create exploration that uses a states schema version of 0 and ensure
        # it is properly converted.
        self.save_new_exp_with_states_schema_v0(
            self.OLD_EXP_ID, self.ALBERT_ID, 'Old Title')

        # Create standard exploration that should not be converted.
        new_exp = self.save_new_valid_exploration(
            self.NEW_EXP_ID, self.ALBERT_ID)
        self._up_to_date_yaml = new_exp.to_yaml()

    def test_converts_exp_model_with_default_states_schema_version(self):
        exploration = exp_services.get_exploration_by_id(self.OLD_EXP_ID)
        self.assertEqual(
            exploration.states_schema_version,
            feconf.CURRENT_EXPLORATION_STATES_SCHEMA_VERSION)
        self.assertEqual(exploration.to_yaml(), self.UPGRADED_EXP_YAML)

    def test_does_not_convert_up_to_date_exploration(self):
        exploration = exp_services.get_exploration_by_id(self.NEW_EXP_ID)
        self.assertEqual(
            exploration.states_schema_version,
            feconf.CURRENT_EXPLORATION_STATES_SCHEMA_VERSION)
        self.assertEqual(exploration.to_yaml(), self._up_to_date_yaml)

    def test_migration_then_reversion_maintains_valid_exploration(self):
        """This integration test simulates the behavior of the domain layer
        prior to the introduction of a states schema. In particular, it deals
        with an exploration that was created before any states schema
        migrations occur. The exploration is constructed using multiple change
        lists, then a migration job is run. The test thereafter tests if
        reverting to a version prior to the migration still maintains a valid
        exploration. It tests both the exploration domain object and the
        exploration model stored in the datastore for validity.

        Note: It is important to distinguish between when the test is testing
        the exploration domain versus its model. It is operating at the domain
        layer when using exp_services.get_exploration_by_id. Otherwise, it
        loads the model explicitly using exp_models.ExplorationModel.get and
        then converts it to an exploration domain object for validation using
        exp_services.get_exploration_from_model. This is NOT the same process
        as exp_services.get_exploration_by_id as it skips many steps which
        include the conversion pipeline (which is crucial to this test).
        """
        _EXP_ID = 'exp_id2'

        # Create a exploration with states schema version 0.
        self.save_new_exp_with_states_schema_v0(
            _EXP_ID, self.ALBERT_ID, 'Old Title')

        # Load the exploration without using the conversion pipeline. All of
        # these changes are to happen on an exploration with states schema
        # version 0.
        exploration_model = exp_models.ExplorationModel.get(
            _EXP_ID, strict=True, version=None)

        # In version 1, the title was 'Old title'.
        # In version 2, the title becomes 'New title'.
        exploration_model.title = 'New title'
        exploration_model.commit(
            self.ALBERT_ID, 'Changed title.', [])

        # In version 3, a new state is added.
        exploration_model = exp_models.ExplorationModel.get(
            _EXP_ID, strict=True, version=None)
        new_state = copy.deepcopy(
            self.VERSION_0_STATES_DICT[feconf.DEFAULT_INIT_STATE_NAME])
        new_state['interaction']['id'] = 'TextInput'
        exploration_model.states['New state'] = new_state

        # Properly link in the new state to avoid an invalid exploration.
        init_state = exploration_model.states[feconf.DEFAULT_INIT_STATE_NAME]
        init_handler = init_state['interaction']['handlers'][0]
        init_handler['rule_specs'][0]['dest'] = 'New state'
        exploration_model.commit(
            'committer_id_v3', 'Added new state', [])

        # Version 4 is an upgrade based on the migration job.

        # Start migration job on sample exploration.
        job_id = exp_jobs.ExplorationMigrationJobManager.create_new()
        exp_jobs.ExplorationMigrationJobManager.enqueue(job_id)

        self.process_and_flush_pending_tasks()

        # Verify the latest version of the exploration has the most up-to-date
        # states schema version.
        exploration_model = exp_models.ExplorationModel.get(
            _EXP_ID, strict=True, version=None)
        exploration = exp_services.get_exploration_from_model(
            exploration_model, run_conversion=False)
        self.assertEqual(
            exploration.states_schema_version,
            feconf.CURRENT_EXPLORATION_STATES_SCHEMA_VERSION)

        # The exploration should be valid after conversion.
        exploration.validate(strict=True)

        # Version 5 is a reversion to version 1.
        exp_services.revert_exploration('committer_id_v4', _EXP_ID, 4, 1)

        # The exploration model itself should now be the old version
        # (pre-migration).
        exploration_model = exp_models.ExplorationModel.get(
            _EXP_ID, strict=True, version=None)
        self.assertEqual(exploration_model.states_schema_version, 0)

        # The exploration domain object should be updated since it ran through
        # the conversion pipeline.
        exploration = exp_services.get_exploration_by_id(_EXP_ID)

        # The reversion after migration should still be an up-to-date
        # exploration. exp_services.get_exploration_by_id will automatically
        # keep it up-to-date.
        self.assertEqual(exploration.to_yaml(), self.UPGRADED_EXP_YAML)

        # The exploration should be valid after reversion.
        exploration.validate(strict=True)

        snapshots_metadata = exp_services.get_exploration_snapshots_metadata(
            _EXP_ID)

        # These are used to verify the correct history has been recorded after
        # both migration and reversion.
        commit_dict_5 = {
            'committer_id': 'committer_id_v4',
            'commit_message': 'Reverted exploration to version 1',
            'version_number': 5,
        }
        commit_dict_4 = {
            'committer_id': feconf.MIGRATION_BOT_USERNAME,
            'commit_message':
                'Update exploration states from schema version 0 to %d.' %
                feconf.CURRENT_EXPLORATION_STATES_SCHEMA_VERSION,
            'commit_cmds': [{
                'cmd': 'migrate_states_schema_to_latest_version',
                'from_version': '0',
                'to_version': str(
                    feconf.CURRENT_EXPLORATION_STATES_SCHEMA_VERSION)
            }],
            'version_number': 4,
        }

        # Ensure there have been 5 commits.
        self.assertEqual(len(snapshots_metadata), 5)

        # Ensure the correct commit logs were entered during both migration and
        # reversion. Also, ensure the correct commit command was written during
        # migration.
        self.assertDictContainsSubset(commit_dict_4, snapshots_metadata[3])
        self.assertDictContainsSubset(commit_dict_5, snapshots_metadata[4])
        self.assertLess(
            snapshots_metadata[3]['created_on_ms'],
            snapshots_metadata[4]['created_on_ms'])

        # Ensure that if a converted, then reverted, then converted exploration
        # is saved, it will be the up-to-date version within the datastore.
        exp_services.update_exploration(
            self.ALBERT_ID, _EXP_ID, [],
            'Resave after reversion')
        exploration_model = exp_models.ExplorationModel.get(
            _EXP_ID, strict=True, version=None)
        exploration = exp_services.get_exploration_from_model(
            exploration_model,
            run_conversion=False)

        # This exploration should be both up-to-date and valid.
        self.assertEqual(exploration.to_yaml(), self.UPGRADED_EXP_YAML)
        exploration.validate(strict=True)

    def test_loading_old_exploration_does_not_break_domain_object_ctor(self):
        """This test attempts to load an exploration that is stored in the data
        store as pre-states schema version 0. The
        exp_services.get_exploration_by_id function should properly load and
        convert the exploration without any issues. Structural changes to the
        states schema will not break the exploration domain class constructor.
        """
        _EXP_ID = 'exp_id3'

        # Create a exploration with states schema version 0 and an old states
        # blob.
        self.save_new_exp_with_states_schema_v0(
            _EXP_ID, self.ALBERT_ID, 'Old Title')

        # Ensure the exploration was converted.
        exploration = exp_services.get_exploration_by_id(_EXP_ID)
        self.assertEqual(exploration.states_schema_version,
            feconf.CURRENT_EXPLORATION_STATES_SCHEMA_VERSION)

        # The converted exploration should be up-to-date and properly
        # converted.
        self.assertEqual(exploration.to_yaml(), self.UPGRADED_EXP_YAML)<|MERGE_RESOLUTION|>--- conflicted
+++ resolved
@@ -44,18 +44,17 @@
 # TODO(msl): test ExpSummaryModel changes if explorations are updated,
 # reverted, deleted, created, rights changed
 
-<<<<<<< HEAD
-def _count_at_least_editable_exploration_summaries(user_id):
-    return len(exp_services._get_exploration_summary_dicts_from_models(
-        exp_models.ExpSummaryModel.get_at_least_editable(
-            user_id=user_id)))
-=======
 TEST_GADGETS = {
     'TestGadget': {
         'dir': os.path.join(feconf.GADGETS_DIR, 'TestGadget')
     }
 }
->>>>>>> 120017d2
+
+
+def _count_at_least_editable_exploration_summaries(user_id):
+    return len(exp_services._get_exploration_summary_dicts_from_models(
+        exp_models.ExpSummaryModel.get_at_least_editable(
+            user_id=user_id)))
 
 
 class ExplorationServicesUnitTests(test_utils.GenericTestBase):
@@ -2364,7 +2363,7 @@
 
     def test_get_summary_of_change_list(self):
         """Test accurate generation of change summaries."""
-        
+
         actual_result = exp_services.get_summary_of_change_list(
             self.exploration,
             ChangeListSummaryUnitTests.CHANGE_LIST_ONE
