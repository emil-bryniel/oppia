--- conflicted
+++ resolved
@@ -933,13 +933,9 @@
     the latest version of the exploration.
 
     Args:
-<<<<<<< HEAD
-        exploration_id: str. The id of the exploration in question.
-        allow_deleted: bool. Whether to allow retrieval of deleted snapshots.
-=======
         exploration_id: str. The id of the exploration whose snapshots_metadata
             is required.
->>>>>>> 417a00d1
+        allow_deleted: bool. Whether to allow retrieval of deleted snapshots.
 
     Returns:
         list(dict). List of dicts, each representing a recent snapshot. Each
