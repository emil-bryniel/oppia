# coding: utf-8
#
# Copyright 2014 The Oppia Authors. All Rights Reserved.
#
# Licensed under the Apache License, Version 2.0 (the "License");
# you may not use this file except in compliance with the License.
# You may obtain a copy of the License at
#
#      http://www.apache.org/licenses/LICENSE-2.0
#
# Unless required by applicable law or agreed to in writing, software
# distributed under the License is distributed on an "AS-IS" BASIS,
# WITHOUT WARRANTIES OR CONDITIONS OF ANY KIND, either express or implied.
# See the License for the specific language governing permissions and
# limitations under the License.

"""Commands that can be used to operate on explorations.

All functions here should be agnostic of how ExplorationModel objects are
stored in the database. In particular, the various query methods should
delegate to the Exploration model class. This will enable the exploration
storage model to be changed without affecting this module and others above it.
"""

__author__ = 'Sean Lip'

import copy
import datetime
import logging
import os
import pprint
import StringIO
import zipfile

from core.domain import event_services
from core.domain import exp_domain
from core.domain import fs_domain
from core.domain import rights_manager
from core.platform import models
import feconf
memcache_services = models.Registry.import_memcache_services()
search_services = models.Registry.import_search_services()
taskqueue_services = models.Registry.import_taskqueue_services()
(exp_models,) = models.Registry.import_models([models.NAMES.exploration])
import utils

# This takes additional 'title' and 'category' parameters.
CMD_CREATE_NEW = 'create_new'

#Name for the exploration search index
SEARCH_INDEX_EXPLORATIONS = 'explorations'

# Constants used to initialize EntityChangeListSummarizer
_BASE_ENTITY_STATE = 'state'
_BASE_ENTITY_GADGET = 'gadget'


def _migrate_states_schema(versioned_exploration_states):
    """Holds the responsibility of performing a step-by-step, sequential update
    of an exploration states structure based on the schema version of the input
    exploration dictionary. This is very similar to the YAML conversion process
    found in exp_domain.py and, in fact, many of the conversion functions for
    states are also used in the YAML conversion pipeline. If the current
    exploration states schema version changes
    (feconf.CURRENT_EXPLORATION_STATES_SCHEMA_VERSION), a new conversion
    function must be added and some code appended to this function to account
    for that new version.

    Args:
        versioned_exploration_states: A dict with two keys:
          - states_schema_version: the states schema version for the
            exploration.
          - states: the dict of states comprising the exploration. The keys in
            this dict are state names.
    """
    exploration_states_schema_version = versioned_exploration_states[
        'states_schema_version']
    if (exploration_states_schema_version is None
            or exploration_states_schema_version < 1):
        exploration_states_schema_version = 0

    if not (0 <= exploration_states_schema_version
            <= feconf.CURRENT_EXPLORATION_STATES_SCHEMA_VERSION):
        raise Exception(
            'Sorry, we can only process v1-v%d and unversioned exploration '
            'state schemas at present.' %
            feconf.CURRENT_EXPLORATION_STATES_SCHEMA_VERSION)

    # Check for conversion to v1.
    if exploration_states_schema_version == 0:
        exp_domain.Exploration.update_states_v0_to_v1_from_model(
            versioned_exploration_states)
        exploration_states_schema_version = 1

    # Check for conversion to v2.
    if exploration_states_schema_version == 1:
        exp_domain.Exploration.update_states_v1_to_v2_from_model(
            versioned_exploration_states)
        exploration_states_schema_version = 2

    # Check for conversion to v3.
    if exploration_states_schema_version == 2:
        exp_domain.Exploration.update_states_v2_to_v3_from_model(
            versioned_exploration_states)
        exploration_states_schema_version = 3

    # Check for conversion to v4.
    if exploration_states_schema_version == 3:
        exp_domain.Exploration.update_states_v3_to_v4_from_model(
            versioned_exploration_states)
        exploration_states_schema_version = 4

    # Check for conversion to v5.
    if exploration_states_schema_version == 4:
        exp_domain.Exploration.update_states_v4_to_v5_from_model(
            versioned_exploration_states)
        exploration_states_schema_version = 5

    # Check for conversion to v6.
    if exploration_states_schema_version == 5:
        exp_domain.Exploration.update_states_v5_to_v6_from_model(
            versioned_exploration_states)
        exploration_states_schema_version = 6


# Repository GET methods.
def _get_exploration_memcache_key(exploration_id, version=None):
    """Returns a memcache key for an exploration."""
    if version:
        return 'exploration-version:%s:%s' % (exploration_id, version)
    else:
        return 'exploration:%s' % exploration_id


def get_exploration_from_model(exploration_model, run_conversion=True):
    """Returns an Exploration domain object given an exploration model loaded
    from the datastore.

    If run_conversion is True, then the exploration's states schema version
    will be checked against the current states schema version. If they do not
    match, the exploration will be automatically updated to the latest states
    schema version.

    IMPORTANT NOTE TO DEVELOPERS: In general, run_conversion should never be
    False. This option is only used for testing that the states schema version
    migration works correctly, and it should never be changed otherwise.
    """

    # Ensure the original exploration model does not get altered.
    versioned_exploration_states = {
        'states_schema_version': exploration_model.states_schema_version,
        'states': copy.deepcopy(exploration_model.states)
    }

    # If the exploration uses the latest states schema version, no conversion
    # is necessary.
    if (run_conversion and exploration_model.states_schema_version !=
            feconf.CURRENT_EXPLORATION_STATES_SCHEMA_VERSION):
        _migrate_states_schema(versioned_exploration_states)

    return exp_domain.Exploration(
        exploration_model.id, exploration_model.title,
        exploration_model.category, exploration_model.objective,
        exploration_model.language_code, exploration_model.tags,
        exploration_model.blurb, exploration_model.author_notes,
        exploration_model.default_skin, exploration_model.skin_customizations,
        versioned_exploration_states['states_schema_version'],
        exploration_model.init_state_name,
        versioned_exploration_states['states'],
        exploration_model.param_specs, exploration_model.param_changes,
        exploration_model.version, created_on=exploration_model.created_on,
        last_updated=exploration_model.last_updated)


def get_exploration_summary_from_model(exp_summary_model):
    return exp_domain.ExplorationSummary(
        exp_summary_model.id, exp_summary_model.title,
        exp_summary_model.category, exp_summary_model.objective,
        exp_summary_model.language_code, exp_summary_model.tags,
        exp_summary_model.ratings, exp_summary_model.status,
        exp_summary_model.community_owned, exp_summary_model.owner_ids,
        exp_summary_model.editor_ids, exp_summary_model.viewer_ids,
        exp_summary_model.version,
        exp_summary_model.exploration_model_created_on,
        exp_summary_model.exploration_model_last_updated
    )


def get_exploration_by_id(exploration_id, strict=True, version=None):
    """Returns a domain object representing an exploration."""
    exploration_memcache_key = _get_exploration_memcache_key(
        exploration_id, version=version)
    memcached_exploration = memcache_services.get_multi(
        [exploration_memcache_key]).get(exploration_memcache_key)

    if memcached_exploration is not None:
        return memcached_exploration
    else:
        exploration_model = exp_models.ExplorationModel.get(
            exploration_id, strict=strict, version=version)
        if exploration_model:
            exploration = get_exploration_from_model(exploration_model)
            memcache_services.set_multi({
                exploration_memcache_key: exploration})
            return exploration
        else:
            return None


def get_exploration_summary_by_id(exploration_id):
    """Returns a domain object representing an exploration summary."""
    # TODO(msl): Maybe use memcache similarly to get_exploration_by_id.
    exp_summary_model = exp_models.ExpSummaryModel.get(
        exploration_id)
    if exp_summary_model:
        exp_summary = get_exploration_summary_from_model(exp_summary_model)
        return exp_summary
    else:
        return None


def get_multiple_explorations_by_id(exp_ids, strict=True):
    """Returns a dict of domain objects representing explorations with the
    given ids as keys. If an exp_id is not present it is not included in the
    return dict.
    """
    exp_ids = set(exp_ids)
    result = {}
    uncached = []
    memcache_keys = [_get_exploration_memcache_key(i) for i in exp_ids]
    cache_result = memcache_services.get_multi(memcache_keys)

    for exp_obj in cache_result.itervalues():
        result[exp_obj.id] = exp_obj

    for _id in exp_ids:
        if _id not in result:
            uncached.append(_id)

    db_exp_models = exp_models.ExplorationModel.get_multi(uncached)
    db_results_dict = {}
    not_found = []
    for i, eid in enumerate(uncached):
        model = db_exp_models[i]
        if model:
            exploration = get_exploration_from_model(model)
            db_results_dict[eid] = exploration
        else:
            logging.info('Tried to fetch exploration with id %s, but no such '
                         'exploration exists in the datastore' % eid)
            not_found.append(eid)

    if strict and not_found:
        raise ValueError(
            'Couldn\'t find explorations with the following ids:\n%s'
            % '\n'.join(not_found))

    cache_update = {
        eid: db_results_dict[eid] for eid in db_results_dict.iterkeys()
        if db_results_dict[eid] is not None
    }

    if cache_update:
        memcache_services.set_multi(cache_update)

    result.update(db_results_dict)
    return result


def get_new_exploration_id():
    """Returns a new exploration id."""
    return exp_models.ExplorationModel.get_new_id('')


def is_exp_summary_editable(exp_summary, user_id=None):
    """Checks if a given user may edit an exploration by checking
    the given domain object."""
    return user_id is not None and (
        user_id in exp_summary.editor_ids
        or user_id in exp_summary.owner_ids
        or exp_summary.community_owned)


# Query methods.
def get_exploration_titles_and_categories(exp_ids):
    """Returns exploration titles and categories for the given ids.

    The result is a dict with exploration ids as keys. The corresponding values
    are dicts with the keys 'title' and 'category'.

    Any invalid exp_ids will not be included in the return dict. No error will
    be raised.
    """
    explorations = [
        (get_exploration_from_model(e) if e else None)
        for e in exp_models.ExplorationModel.get_multi(exp_ids)]

    result = {}
    for ind, exploration in enumerate(explorations):
        if exploration is None:
            logging.error(
                'Could not find exploration corresponding to id')
        else:
            result[exploration.id] = {
                'title': exploration.title,
                'category': exploration.category,
            }
    return result


def _get_exploration_summary_dicts_from_models(exp_summary_models):
    """Given an iterable of ExpSummaryModel instances, create a dict containing
    corresponding exploration summary domain objects, keyed by id."""
    exploration_summaries = [
        get_exploration_summary_from_model(exp_summary_model)
        for exp_summary_model in exp_summary_models]
    result = {}
    for exp_summary in exploration_summaries:
        result[exp_summary.id] = exp_summary
    return result


def get_exploration_summaries_matching_ids(exp_ids):
    """Given a list of exploration ids, return a list with the corresponding
    summary domain objects (or None if the corresponding summary does not
    exist).
    """
    return [
        (get_exploration_summary_from_model(model) if model else None)
        for model in exp_models.ExpSummaryModel.get_multi(exp_ids)]


def get_exploration_summaries_matching_query(query_string, cursor=None):
    """Returns a list with all exploration summary domain objects matching the
    given search query string, as well as a search cursor for future fetches.

    This method returns exactly feconf.GALLERY_PAGE_SIZE results if there are
    at least that many, otherwise it returns all remaining results. (If this
    behaviour does not occur, an error will be logged.) The method also returns
    a search cursor.
    """
    MAX_ITERATIONS = 10
    summary_models = []
    search_cursor = cursor

    for i in range(MAX_ITERATIONS):
        remaining_to_fetch = feconf.GALLERY_PAGE_SIZE - len(summary_models)

        exp_ids, search_cursor = search_explorations(
            query_string, remaining_to_fetch, cursor=search_cursor)

        invalid_exp_ids = []
        for ind, model in enumerate(
                exp_models.ExpSummaryModel.get_multi(exp_ids)):
            if model is not None:
                summary_models.append(model)
            else:
                invalid_exp_ids.append(exp_ids[ind])

        if len(summary_models) == feconf.GALLERY_PAGE_SIZE or (
                search_cursor is None):
            break
        else:
            logging.error(
                'Search index contains stale exploration ids: %s' %
                ', '.join(invalid_exp_ids))

    if (len(summary_models) < feconf.GALLERY_PAGE_SIZE
            and search_cursor is not None):
        logging.error(
            'Could not fulfill search request for query string %s; at least '
            '%s retries were needed.' % (query_string, MAX_ITERATIONS))

    return ([
        get_exploration_summary_from_model(summary_model)
        for summary_model in summary_models
    ], search_cursor)


def get_non_private_exploration_summaries():
    """Returns a dict with all non-private exploration summary domain objects,
    keyed by their id."""
    return _get_exploration_summary_dicts_from_models(
        exp_models.ExpSummaryModel.get_non_private())


def get_all_exploration_summaries():
    """Returns a dict with all exploration summary domain objects,
    keyed by their id."""
    return _get_exploration_summary_dicts_from_models(
        exp_models.ExpSummaryModel.get_all())


def get_private_at_least_viewable_exploration_summaries(user_id):
    """Returns a dict with all exploration summary domain objects that are
    at least viewable by given user. The dict is keyed by exploration id."""
    return _get_exploration_summary_dicts_from_models(
        exp_models.ExpSummaryModel.get_private_at_least_viewable(
            user_id=user_id))


def get_at_least_editable_exploration_summaries(user_id):
    """Returns a dict with all exploration summary domain objects that are
    at least editable by given user. The dict is keyed by exploration id."""
    return _get_exploration_summary_dicts_from_models(
        exp_models.ExpSummaryModel.get_at_least_editable(
            user_id=user_id))


def count_explorations():
    """Returns the total number of explorations."""
    return exp_models.ExplorationModel.get_exploration_count()


# Methods for exporting states and explorations to other formats.
def export_to_zip_file(exploration_id, version=None):
    """Returns a ZIP archive of the exploration."""
    exploration = get_exploration_by_id(exploration_id, version=version)
    yaml_repr = exploration.to_yaml()

    o = StringIO.StringIO()
    with zipfile.ZipFile(o, mode='w', compression=zipfile.ZIP_DEFLATED) as zf:
        zf.writestr('%s.yaml' % exploration.title, yaml_repr)

        fs = fs_domain.AbstractFileSystem(
            fs_domain.ExplorationFileSystem(exploration_id))
        dir_list = fs.listdir('')
        for filepath in dir_list:
            # Currently, the version number of all files is 1, since they are
            # not modifiable post-upload.
            # TODO(sll): When allowing editing of files, implement versioning
            # for them.
            file_contents = fs.get(filepath, version=1)

            str_filepath = 'assets/%s' % filepath
            assert isinstance(str_filepath, str)
            unicode_filepath = str_filepath.decode('utf-8')
            zf.writestr(unicode_filepath, file_contents)

    return o.getvalue()


def export_states_to_yaml(exploration_id, version=None, width=80):
    """Returns a python dictionary of the exploration, whose keys are state
    names and values are yaml strings representing the state contents with
    lines wrapped at 'width' characters."""
    exploration = get_exploration_by_id(exploration_id, version=version)
    exploration_dict = {}
    for state in exploration.states:
        exploration_dict[state] = utils.yaml_from_dict(
            exploration.states[state].to_dict(), width=width)
    return exploration_dict


# Repository SAVE and DELETE methods.
def apply_change_list(exploration_id, change_list):
    """Applies a changelist to a pristine exploration and returns the result.

    Each entry in change_list is a dict that represents an ExplorationChange
    object.

    Returns:
      the resulting exploration domain object.
    """
    exploration = get_exploration_by_id(exploration_id)
    try:
        changes = [exp_domain.ExplorationChange(change_dict)
                   for change_dict in change_list]

        for change in changes:
            if change.cmd == exp_domain.CMD_ADD_STATE:
                exploration.add_states([change.state_name])
            elif change.cmd == exp_domain.CMD_RENAME_STATE:
                exploration.rename_state(
                    change.old_state_name, change.new_state_name)
            elif change.cmd == exp_domain.CMD_DELETE_STATE:
                exploration.delete_state(change.state_name)
            elif change.cmd == exp_domain.CMD_EDIT_STATE_PROPERTY:
                state = exploration.states[change.state_name]
                if (change.property_name ==
                        exp_domain.STATE_PROPERTY_PARAM_CHANGES):
                    state.update_param_changes(change.new_value)
                elif change.property_name == exp_domain.STATE_PROPERTY_CONTENT:
                    state.update_content(change.new_value)
                elif (change.property_name ==
                        exp_domain.STATE_PROPERTY_INTERACTION_ID):
                    state.update_interaction_id(change.new_value)
                elif (change.property_name ==
                        exp_domain.STATE_PROPERTY_INTERACTION_CUST_ARGS):
                    state.update_interaction_customization_args(
                        change.new_value)
                elif (change.property_name ==
                        exp_domain.STATE_PROPERTY_INTERACTION_HANDLERS):
                    raise utils.InvalidInputException(
                        'Editing interaction handlers is no longer supported')
                elif (change.property_name ==
                        exp_domain.STATE_PROPERTY_INTERACTION_ANSWER_GROUPS):
                    state.update_interaction_answer_groups(change.new_value)
                elif (change.property_name ==
                        exp_domain.STATE_PROPERTY_INTERACTION_DEFAULT_OUTCOME):
                    state.update_interaction_default_outcome(change.new_value)
                elif (change.property_name ==
                        exp_domain.STATE_PROPERTY_INTERACTION_UNCLASSIFIED_ANSWERS):
                    state.update_interaction_confirmed_unclassified_answers(
                        change.new_value)
            elif change.cmd == exp_domain.CMD_ADD_GADGET:
                exploration.add_gadget(change.gadget_dict, change.panel_name)
            elif change.cmd == exp_domain.CMD_RENAME_GADGET:
                exploration.rename_gadget(
                    change.old_gadget_name, change.new_gadget_name)
            elif change.cmd == exp_domain.CMD_DELETE_GADGET:
                exploration.delete_gadget(change.gadget_name)
            elif change.cmd == exp_domain.CMD_EDIT_GADGET_PROPERTY:
                gadget_instance = exploration.get_gadget_instance_by_name(
                    change.gadget_name)
                if (change.property_name ==
                        exp_domain.GADGET_PROPERTY_VISIBILITY):
                    gadget_instance.update_visible_in_states(change.new_value)
                elif (change.property_name ==
                        exp_domain.GADGET_PROPERTY_CUST_ARGS):
                    gadget_instance.update_customization_args(
                        change.new_value)
            elif change.cmd == exp_domain.CMD_EDIT_EXPLORATION_PROPERTY:
                if change.property_name == 'title':
                    exploration.update_title(change.new_value)
                elif change.property_name == 'category':
                    exploration.update_category(change.new_value)
                elif change.property_name == 'objective':
                    exploration.update_objective(change.new_value)
                elif change.property_name == 'language_code':
                    exploration.update_language_code(change.new_value)
                elif change.property_name == 'tags':
                    exploration.update_tags(change.new_value)
                elif change.property_name == 'blurb':
                    exploration.update_blurb(change.new_value)
                elif change.property_name == 'author_notes':
                    exploration.update_author_notes(change.new_value)
                elif change.property_name == 'param_specs':
                    exploration.update_param_specs(change.new_value)
                elif change.property_name == 'param_changes':
                    exploration.update_param_changes(change.new_value)
                elif change.property_name == 'default_skin_id':
                    exploration.update_default_skin_id(change.new_value)
                elif change.property_name == 'init_state_name':
                    exploration.update_init_state_name(change.new_value)
            elif (change.cmd ==
                    exp_domain.CMD_MIGRATE_STATES_SCHEMA_TO_LATEST_VERSION):
                # Loading the exploration model from the datastore into an
                # Exploration domain object automatically converts it to use the
                # latest states schema version. As a result, simply resaving the
                # exploration is sufficient to apply the states schema update.
                continue
        return exploration

    except Exception as e:
        logging.error(
            '%s %s %s %s' % (
                e.__class__.__name__, e, exploration_id,
                pprint.pprint(change_list))
        )
        raise


class EntityChangeListSummarizer(object):
    """Summarizes additions, deletions, and general changes against a given
    entity type.
    """

    def __init__(self, entity_type):
        """
        Args:
        - entity_type: string. Type of the base entity (e.g. 'state')
        """
        self.entity_type = entity_type

        # A list of added entity names.
        self.added_entities = []

        # A list of deleted entity names.
        self.deleted_entities = []

        # A list of entity names. This indicates that the entity has changed
        # but we do not know what the changes are. This can happen for
        # complicated operations like removing an entity and later adding a
        # new entity with the same name as the removed one.
        self.changed_entities = []

        # A dict, where each key is an entity's name, and the corresponding
        # values are dicts; the keys of these dicts represent properties of
        # the entity, and the corresponding values are dicts with keys
        # old_value and new_value. If an entity's 'name' property is changed,
        # this is listed as a property name change under the old entity name
        # in the outer dict.
        self.property_changes = {}

    @property
    def add_entity_cmd(self):
        return 'add_%s' % self.entity_type

    @property
    def rename_entity_cmd(self):
        return 'rename_%s' % self.entity_type

    @property
    def delete_entity_cmd(self):
        return 'delete_%s' % self.entity_type

    @property
    def edit_entity_property_cmd(self):
        return 'edit_%s_property' % self.entity_type

    @property
    def entity_name(self):
        return '%s_name' % self.entity_type

    @property
    def new_entity_name(self):
        return 'new_%s_name' % self.entity_type

    @property
    def old_entity_name(self):
        return 'old_%s_name' % self.entity_type

    def process_changes(self, original_entity_names, changes):
        """Processes the changes, making results available in each of the
        initialized data structures of the EntityChangeListSummarizer.

        Args:
        - original_entity_names: a list of strings representing the names of
          the individual entities before any of the changes in the change list
          have been made.
        - changes: list of ExplorationChange instances.
        """
        # TODO(sll): Make this method do the same thing as the corresponding
        # code in the frontend's editor history tab -- or, better still, get
        # rid of it entirely and use the frontend code to generate change
        # summaries directly.

        # original_names is a dict whose keys are the current state names, and
        # whose values are the names of these states before any changes were
        # applied. It is used to keep track of identities of states throughout
        # the sequence of changes.
        original_names = {name: name for name in original_entity_names}

        for change in changes:
            if change.cmd == self.add_entity_cmd:
                entity_name = getattr(change, self.entity_name)
                if entity_name in self.changed_entities:
                    continue
                elif entity_name in self.deleted_entities:
                    self.changed_entities.append(entity_name)
<<<<<<< HEAD
                    # TODO(sll/anuzis): Refactor logic behind this method.
                    # Without this defensive if, it's possible to produce a
                    # KeyError bug by adding, saving, deleting and re-adding
                    # a gadget with default settings.
                    if entity_name in self.property_changes:
                        del self.property_changes[entity_name]
=======
                    del self.property_changes[entity_name]
>>>>>>> daffbd8b
                    self.deleted_entities.remove(entity_name)
                else:
                    self.added_entities.append(entity_name)
                    original_names[entity_name] = entity_name
            elif change.cmd == self.rename_entity_cmd:
                new_entity_name = getattr(change, self.new_entity_name)
                old_entity_name = getattr(change, self.old_entity_name)
                orig_name = original_names[old_entity_name]
                original_names[new_entity_name] = orig_name
                del original_names[old_entity_name]

                if orig_name in self.changed_entities:
                    continue

                if orig_name not in self.property_changes:
                    self.property_changes[orig_name] = {}
                if 'name' not in self.property_changes[orig_name]:
                    self.property_changes[orig_name]['name'] = {
                        'old_value': old_entity_name
                    }
                self.property_changes[orig_name]['name']['new_value'] = (
                    new_entity_name)
            elif change.cmd == self.delete_entity_cmd:
                entity_name = getattr(change, self.entity_name)
                orig_name = original_names[entity_name]
                del original_names[entity_name]

                if orig_name in self.changed_entities:
                    continue
                elif orig_name in self.added_entities:
                    self.added_entities.remove(orig_name)
                else:
                    self.deleted_entities.append(orig_name)
            elif change.cmd == self.edit_entity_property_cmd:
                entity_name = getattr(change, self.entity_name)
                orig_name = original_names[entity_name]
                if orig_name in self.changed_entities:
                    continue

                property_name = change.property_name

                if orig_name not in self.property_changes:
                    self.property_changes[orig_name] = {}
                if property_name not in self.property_changes[orig_name]:
                    self.property_changes[orig_name][property_name] = {
                        'old_value': change.old_value
                    }
                self.property_changes[orig_name][property_name][
                    'new_value'] = change.new_value

        unchanged_names = []
        for name in self.property_changes:
            unchanged_properties = []
            changes = self.property_changes[name]
            for property_name in changes:
                if (changes[property_name]['old_value'] ==
                        changes[property_name]['new_value']):
                    unchanged_properties.append(property_name)
            for property_name in unchanged_properties:
                del changes[property_name]
            if len(changes) == 0:
                unchanged_names.append(name)
        for name in unchanged_names:
            del self.property_changes[name]


def get_summary_of_change_list(base_exploration, change_list):
    """Applies a changelist to a pristine exploration and returns a summary.

    Each entry in change_list is a dict that represents an ExplorationChange
    object.

    Returns:
      a dict with nine keys:
        - exploration_property_changes: a dict, where each key is a
          property_name of the exploration, and the corresponding values are
          dicts with keys old_value and new_value.
        - 4 'state' and 'gadget' change lists per data structures defined
          in EntityChangeListSummarizer
    """

    # TODO(anuzis): need to capture changes in gadget positioning
    # between and within panels when we expand support for these actions.

    # Ensure that the original exploration does not get altered.
    exploration = copy.deepcopy(base_exploration)

    changes = [
        exp_domain.ExplorationChange(change_dict)
        for change_dict in change_list]

    # State changes
    state_change_summarizer = EntityChangeListSummarizer(
        _BASE_ENTITY_STATE)
    state_change_summarizer.process_changes(
        exploration.states.keys(), changes)

    # Gadget changes
    gadget_change_summarizer = EntityChangeListSummarizer(
        _BASE_ENTITY_GADGET)
    gadget_change_summarizer.process_changes(
        exploration.get_all_gadget_names(), changes)

    # Exploration changes
    exploration_property_changes = {}
    for change in changes:
        if change.cmd == exp_domain.CMD_EDIT_EXPLORATION_PROPERTY:
            property_name = change.property_name

            if property_name not in exploration_property_changes:
                exploration_property_changes[property_name] = {
                    'old_value': change.old_value
                }
            exploration_property_changes[property_name]['new_value'] = (
                change.new_value)
        elif (change.cmd ==
                exp_domain.CMD_MIGRATE_STATES_SCHEMA_TO_LATEST_VERSION):
            continue

    unchanged_exploration_properties = []
    for property_name in exploration_property_changes:
        if (exploration_property_changes[property_name]['old_value'] ==
                exploration_property_changes[property_name]['new_value']):
            unchanged_exploration_properties.append(property_name)
    for property_name in unchanged_exploration_properties:
        del exploration_property_changes[property_name]

    return {
        'exploration_property_changes': exploration_property_changes,
        'state_property_changes': state_change_summarizer.property_changes,
        'changed_states': state_change_summarizer.changed_entities,
        'added_states': state_change_summarizer.added_entities,
        'deleted_states': state_change_summarizer.deleted_entities,
        'gadget_property_changes': gadget_change_summarizer.property_changes,
        'changed_gadgets': gadget_change_summarizer.changed_entities,
        'added_gadgets': gadget_change_summarizer.added_entities,
        'deleted_gadgets': gadget_change_summarizer.deleted_entities
    }


def _save_exploration(
        committer_id, exploration, commit_message, change_list):
    """Validates an exploration and commits it to persistent storage.

    If successful, increments the version number of the incoming exploration
    domain object by 1.
    """
    if change_list is None:
        change_list = []
    exploration_rights = rights_manager.get_exploration_rights(exploration.id)
    if exploration_rights.status != rights_manager.EXPLORATION_STATUS_PRIVATE:
        exploration.validate(strict=True)
    else:
        exploration.validate()

    exploration_model = exp_models.ExplorationModel.get(
        exploration.id, strict=False)
    if exploration_model is None:
        exploration_model = exp_models.ExplorationModel(id=exploration.id)
    else:
        if exploration.version > exploration_model.version:
            raise Exception(
                'Unexpected error: trying to update version %s of exploration '
                'from version %s. Please reload the page and try again.'
                % (exploration_model.version, exploration.version))
        elif exploration.version < exploration_model.version:
            raise Exception(
                'Trying to update version %s of exploration from version %s, '
                'which is too old. Please reload the page and try again.'
                % (exploration_model.version, exploration.version))

    exploration_model.category = exploration.category
    exploration_model.title = exploration.title
    exploration_model.objective = exploration.objective
    exploration_model.language_code = exploration.language_code
    exploration_model.tags = exploration.tags
    exploration_model.blurb = exploration.blurb
    exploration_model.author_notes = exploration.author_notes
    exploration_model.default_skin = exploration.default_skin
    exploration_model.skin_customizations = (
        exploration.skin_instance.to_dict()['skin_customizations'])

    exploration_model.states_schema_version = exploration.states_schema_version
    exploration_model.init_state_name = exploration.init_state_name
    exploration_model.states = {
        state_name: state.to_dict()
        for (state_name, state) in exploration.states.iteritems()}
    exploration_model.param_specs = exploration.param_specs_dict
    exploration_model.param_changes = exploration.param_change_dicts

    exploration_model.commit(
        committer_id, commit_message, change_list)
    memcache_services.delete(_get_exploration_memcache_key(exploration.id))
    event_services.ExplorationContentChangeEventHandler.record(exploration.id)
    index_explorations_given_ids([exploration.id])

    exploration.version += 1


def _create_exploration(
        committer_id, exploration, commit_message, commit_cmds):
    """Ensures that rights for a new exploration are saved first.

    This is because _save_exploration() depends on the rights object being
    present to tell it whether to do strict validation or not.
    """
    # This line is needed because otherwise a rights object will be created,
    # but the creation of an exploration object will fail.
    exploration.validate()
    rights_manager.create_new_exploration_rights(exploration.id, committer_id)
    model = exp_models.ExplorationModel(
        id=exploration.id,
        category=exploration.category,
        title=exploration.title,
        objective=exploration.objective,
        language_code=exploration.language_code,
        tags=exploration.tags,
        blurb=exploration.blurb,
        author_notes=exploration.author_notes,
        default_skin=exploration.default_skin,
        skin_customizations=exploration.skin_instance.to_dict(
            )['skin_customizations'],
        states_schema_version=exploration.states_schema_version,
        init_state_name=exploration.init_state_name,
        states={
            state_name: state.to_dict()
            for (state_name, state) in exploration.states.iteritems()},
        param_specs=exploration.param_specs_dict,
        param_changes=exploration.param_change_dicts,
    )
    model.commit(committer_id, commit_message, commit_cmds)
    event_services.ExplorationContentChangeEventHandler.record(exploration.id)
    exploration.version += 1
    create_exploration_summary(exploration.id)


def save_new_exploration(committer_id, exploration):
    commit_message = (
        'New exploration created with title \'%s\'.' % exploration.title)
    _create_exploration(committer_id, exploration, commit_message, [{
        'cmd': CMD_CREATE_NEW,
        'title': exploration.title,
        'category': exploration.category,
    }])


def delete_exploration(committer_id, exploration_id, force_deletion=False):
    """Deletes the exploration with the given exploration_id.

    IMPORTANT: Callers of this function should ensure that committer_id has
    permissions to delete this exploration, prior to calling this function.

    If force_deletion is True the exploration and its history are fully deleted
    and are unrecoverable. Otherwise, the exploration and all its history are
    marked as deleted, but the corresponding models are still retained in the
    datastore. This last option is the preferred one.
    """
    # TODO(sll): Delete the files too?

    exploration_rights_model = exp_models.ExplorationRightsModel.get(
        exploration_id)
    exploration_rights_model.delete(
        committer_id, '', force_deletion=force_deletion)

    exploration_model = exp_models.ExplorationModel.get(exploration_id)
    exploration_model.delete(
        committer_id, feconf.COMMIT_MESSAGE_EXPLORATION_DELETED,
        force_deletion=force_deletion)

    # This must come after the exploration is retrieved. Otherwise the memcache
    # key will be reinstated.
    exploration_memcache_key = _get_exploration_memcache_key(exploration_id)
    memcache_services.delete(exploration_memcache_key)

    #delete the exploration from search.
    delete_documents_from_search_index([exploration_id])

    # delete summary of exploration
    delete_exploration_summary(exploration_id, force_deletion=force_deletion)


# Operations on exploration snapshots.
def get_exploration_snapshots_metadata(exploration_id):
    """Returns the snapshots for this exploration, as dicts.

    Args:
        exploration_id: str. The id of the exploration in question.

    Returns:
        list of dicts, each representing a recent snapshot. Each dict has the
        following keys: committer_id, commit_message, commit_cmds, commit_type,
        created_on_ms, version_number. The version numbers are consecutive and
        in ascending order. There are exploration.version_number items in the
        returned list.
    """
    exploration = get_exploration_by_id(exploration_id)
    current_version = exploration.version
    version_nums = range(1, current_version + 1)

    return exp_models.ExplorationModel.get_snapshots_metadata(
        exploration_id, version_nums)


def update_exploration(
        committer_id, exploration_id, change_list, commit_message):
    """Update an exploration. Commits changes.

    Args:
    - committer_id: str. The id of the user who is performing the update
        action.
    - exploration_id: str. The exploration id.
    - change_list: list of dicts, each representing a _Change object. These
        changes are applied in sequence to produce the resulting exploration.
    - commit_message: str or None. A description of changes made to the state.
        For published explorations, this must be present; for unpublished
        explorations, it should be equal to None.
    """
    is_public = rights_manager.is_exploration_public(exploration_id)

    if is_public and not commit_message:
        raise ValueError(
            'Exploration is public so expected a commit message but '
            'received none.')

    exploration = apply_change_list(exploration_id, change_list)
    _save_exploration(committer_id, exploration, commit_message, change_list)

    # update summary of changed exploration
    update_exploration_summary(exploration.id)


def create_exploration_summary(exploration_id):
    """Create summary of an exploration and store in datastore."""
    exploration = get_exploration_by_id(exploration_id)
    exp_summary = get_summary_of_exploration(exploration)
    save_exploration_summary(exp_summary)


def update_exploration_summary(exploration_id):
    """Update the summary of an exploration."""
    exploration = get_exploration_by_id(exploration_id)
    exp_summary = get_summary_of_exploration(exploration)
    save_exploration_summary(exp_summary)


def get_summary_of_exploration(exploration):
    """Create ExplorationSummary domain object for a given Exploration
    domain object and return it.
    """
    exp_rights = exp_models.ExplorationRightsModel.get_by_id(exploration.id)
    exp_summary_model = exp_models.ExpSummaryModel.get_by_id(exploration.id)
    if exp_summary_model:
        old_exp_summary = get_exploration_summary_from_model(exp_summary_model)
        ratings = old_exp_summary.ratings or feconf.get_empty_ratings()
    else:
        ratings = feconf.get_empty_ratings()

    exploration_model_last_updated = exploration.last_updated
    exploration_model_created_on = exploration.created_on

    exp_summary = exp_domain.ExplorationSummary(
        exploration.id, exploration.title, exploration.category,
        exploration.objective, exploration.language_code,
        exploration.tags, ratings, exp_rights.status,
        exp_rights.community_owned, exp_rights.owner_ids,
        exp_rights.editor_ids, exp_rights.viewer_ids, exploration.version,
        exploration_model_created_on, exploration_model_last_updated
    )

    return exp_summary


def save_exploration_summary(exp_summary):
    """Save exploration summary domain object as ExpSummaryModel
    entity in datastore."""

    exp_summary_model = exp_models.ExpSummaryModel(
        id=exp_summary.id,
        title=exp_summary.title,
        category=exp_summary.category,
        objective=exp_summary.objective,
        language_code=exp_summary.language_code,
        tags=exp_summary.tags,
        ratings = exp_summary.ratings,
        status=exp_summary.status,
        community_owned=exp_summary.community_owned,
        owner_ids=exp_summary.owner_ids,
        editor_ids=exp_summary.editor_ids,
        viewer_ids=exp_summary.viewer_ids,
        version=exp_summary.version,
        exploration_model_last_updated=(
            exp_summary.exploration_model_last_updated),
        exploration_model_created_on=(
            exp_summary.exploration_model_created_on)
    )

    exp_summary_model.put()


def delete_exploration_summary(exploration_id, force_deletion=False):
    """Delete an exploration summary model."""

    exp_models.ExpSummaryModel.get(exploration_id).delete()


def revert_exploration(
        committer_id, exploration_id, current_version, revert_to_version):
    """Reverts an exploration to the given version number. Commits changes."""
    exploration_model = exp_models.ExplorationModel.get(
        exploration_id, strict=False)

    if current_version > exploration_model.version:
        raise Exception(
            'Unexpected error: trying to update version %s of exploration '
            'from version %s. Please reload the page and try again.'
            % (exploration_model.version, current_version))
    elif current_version < exploration_model.version:
        raise Exception(
            'Trying to update version %s of exploration from version %s, '
            'which is too old. Please reload the page and try again.'
            % (exploration_model.version, current_version))

    # Validate the previous version of the exploration before committing the
    # change.
    exploration = get_exploration_by_id(
        exploration_id, version=revert_to_version)
    exploration_rights = rights_manager.get_exploration_rights(exploration.id)
    if exploration_rights.status != rights_manager.EXPLORATION_STATUS_PRIVATE:
        exploration.validate(strict=True)
    else:
        exploration.validate()

    exp_models.ExplorationModel.revert(exploration_model,
        committer_id, 'Reverted exploration to version %s' % revert_to_version,
        revert_to_version)
    memcache_services.delete(_get_exploration_memcache_key(exploration_id))

    update_exploration_summary(exploration_id)


# Creation and deletion methods.
def get_demo_exploration_components(demo_path):
    """Gets the content of `demo_path` in the sample explorations folder.

    Args:
      demo_path: the file or folder path for the content of an exploration
        in SAMPLE_EXPLORATIONS_DIR. E.g.: 'adventure.yaml' or 'tar/'.

    Returns:
      a 2-tuple, the first element of which is a yaml string, and the second
      element of which is a list of (filepath, content) 2-tuples. The filepath
      does not include the assets/ prefix.
    """
    demo_filepath = os.path.join(feconf.SAMPLE_EXPLORATIONS_DIR, demo_path)

    if demo_filepath.endswith('yaml'):
        file_contents = utils.get_file_contents(demo_filepath)
        return file_contents, []
    elif os.path.isdir(demo_filepath):
        return utils.get_exploration_components_from_dir(demo_filepath)
    else:
        raise Exception('Unrecognized file path: %s' % demo_path)


def save_new_exploration_from_yaml_and_assets(
        committer_id, yaml_content, title, category, exploration_id,
        assets_list):
    if assets_list is None:
        assets_list = []

    exploration = exp_domain.Exploration.from_yaml(
        exploration_id, title, category, yaml_content)
    commit_message = (
        'New exploration created from YAML file with title \'%s\'.'
        % exploration.title)

    _create_exploration(committer_id, exploration, commit_message, [{
        'cmd': CMD_CREATE_NEW,
        'title': exploration.title,
        'category': exploration.category,
    }])

    for (asset_filename, asset_content) in assets_list:
        fs = fs_domain.AbstractFileSystem(
            fs_domain.ExplorationFileSystem(exploration_id))
        fs.commit(committer_id, asset_filename, asset_content)


def delete_demo(exploration_id):
    """Deletes a single demo exploration."""
    if not (0 <= int(exploration_id) < len(feconf.DEMO_EXPLORATIONS)):
        raise Exception('Invalid demo exploration id %s' % exploration_id)

    exploration = get_exploration_by_id(exploration_id, strict=False)
    if not exploration:
        logging.info('Exploration with id %s was not deleted, because it '
                     'does not exist.' % exploration_id)
    else:
        delete_exploration(
            feconf.SYSTEM_COMMITTER_ID, exploration_id, force_deletion=True)


def load_demo(exploration_id):
    """Loads a demo exploration.

    The resulting exploration will have version 2 (one for its initial
    creation and one for its subsequent modification.)
    """
    # TODO(sll): Speed this method up. It is too slow.
    delete_demo(exploration_id)

    if not (0 <= int(exploration_id) < len(feconf.DEMO_EXPLORATIONS)):
        raise Exception('Invalid demo exploration id %s' % exploration_id)

    exploration_info = feconf.DEMO_EXPLORATIONS[int(exploration_id)]

    if len(exploration_info) == 3:
        (exp_filename, title, category) = exploration_info
    else:
        raise Exception('Invalid demo exploration: %s' % exploration_info)

    yaml_content, assets_list = get_demo_exploration_components(exp_filename)
    save_new_exploration_from_yaml_and_assets(
        feconf.SYSTEM_COMMITTER_ID, yaml_content, title, category,
        exploration_id, assets_list)

    rights_manager.publish_exploration(
        feconf.SYSTEM_COMMITTER_ID, exploration_id)
    # Release ownership of all explorations.
    rights_manager.release_ownership(
        feconf.SYSTEM_COMMITTER_ID, exploration_id)

    index_explorations_given_ids([exploration_id])

    logging.info('Exploration with id %s was loaded.' % exploration_id)


def get_next_page_of_all_commits(
        page_size=feconf.COMMIT_LIST_PAGE_SIZE, urlsafe_start_cursor=None):
    """Returns a page of commits to all explorations in reverse time order.

    The return value is a triple (results, cursor, more) as described in
    fetch_page() at:

        https://developers.google.com/appengine/docs/python/ndb/queryclass
    """
    results, new_urlsafe_start_cursor, more = (
        exp_models.ExplorationCommitLogEntryModel.get_all_commits(
            page_size, urlsafe_start_cursor))

    return ([exp_domain.ExplorationCommitLogEntry(
        entry.created_on, entry.last_updated, entry.user_id, entry.username,
        entry.exploration_id, entry.commit_type, entry.commit_message,
        entry.commit_cmds, entry.version, entry.post_commit_status,
        entry.post_commit_community_owned, entry.post_commit_is_private
    ) for entry in results], new_urlsafe_start_cursor, more)


def get_next_page_of_all_non_private_commits(
        page_size=feconf.COMMIT_LIST_PAGE_SIZE, urlsafe_start_cursor=None,
        max_age=None):
    """Returns a page of non-private commits in reverse time order. If max_age
    is given, it should be a datetime.timedelta instance.

    The return value is a triple (results, cursor, more) as described in
    fetch_page() at:

        https://developers.google.com/appengine/docs/python/ndb/queryclass
    """
    if max_age is not None and not isinstance(max_age, datetime.timedelta):
        raise ValueError(
            "max_age must be a datetime.timedelta instance. or None.")

    results, new_urlsafe_start_cursor, more = (
        exp_models.ExplorationCommitLogEntryModel.get_all_non_private_commits(
            page_size, urlsafe_start_cursor, max_age=max_age))

    return ([exp_domain.ExplorationCommitLogEntry(
        entry.created_on, entry.last_updated, entry.user_id, entry.username,
        entry.exploration_id, entry.commit_type, entry.commit_message,
        entry.commit_cmds, entry.version, entry.post_commit_status,
        entry.post_commit_community_owned, entry.post_commit_is_private
    ) for entry in results], new_urlsafe_start_cursor, more)


def _exp_rights_to_search_dict(rights):
    # Allow searches like "is:featured".
    doc = {}
    if rights.status == rights_manager.EXPLORATION_STATUS_PUBLICIZED:
        doc['is'] = 'featured'
    return doc


def _should_index(exp):
    rights = rights_manager.get_exploration_rights(exp.id)
    return rights.status != rights_manager.EXPLORATION_STATUS_PRIVATE


def _get_search_rank(exp_id):
    """Returns an integer determining the document's rank in search.

    Featured explorations get a ranking bump, and so do explorations that
    have been more recently updated. Good ratings will increase the ranking
    and bad ones will lower it.
    """
    # TODO(sll): Improve this calculation.
    _STATUS_PUBLICIZED_BONUS = 30
    # This is done to prevent the rank hitting 0 too easily. Note that
    # negative ranks are disallowed in the Search API.
    _DEFAULT_RANK = 20

    exploration = get_exploration_by_id(exp_id)
    rights = rights_manager.get_exploration_rights(exp_id)
    summary = get_exploration_summary_by_id(exp_id)
    rank = _DEFAULT_RANK + (
        _STATUS_PUBLICIZED_BONUS
        if rights.status == rights_manager.EXPLORATION_STATUS_PUBLICIZED
        else 0)

    if summary.ratings:
        RATING_WEIGHTINGS = {'1': -5, '2': -2, '3': 2, '4': 5, '5': 10}
        for rating_value in summary.ratings:
            rank += (
                summary.ratings[rating_value] *
                RATING_WEIGHTINGS[rating_value])

    # Iterate backwards through the exploration history metadata until we find
    # the most recent snapshot that was committed by a human.
    last_human_update_ms = 0
    snapshots_metadata = get_exploration_snapshots_metadata(exp_id)
    for snapshot_metadata in reversed(snapshots_metadata):
        if snapshot_metadata['committer_id'] != feconf.MIGRATION_BOT_USER_ID:
            last_human_update_ms = snapshot_metadata['created_on_ms']
            break

    _TIME_NOW_MS = utils.get_current_time_in_millisecs()
    _MS_IN_ONE_DAY = 24 * 60 * 60 * 1000
    time_delta_days = int(
        (_TIME_NOW_MS - last_human_update_ms) / _MS_IN_ONE_DAY)
    if time_delta_days == 0:
        rank += 80
    elif time_delta_days == 1:
        rank += 50
    elif 2 <= time_delta_days <= 7:
        rank += 35

    # Ranks must be non-negative.
    return max(rank, 0)


def _exp_to_search_dict(exp):
    rights = rights_manager.get_exploration_rights(exp.id)
    doc = {
        'id': exp.id,
        'language_code': exp.language_code,
        'title': exp.title,
        'category': exp.category,
        'tags': exp.tags,
        'blurb': exp.blurb,
        'objective': exp.objective,
        'author_notes': exp.author_notes,
        'rank': _get_search_rank(exp.id),
    }
    doc.update(_exp_rights_to_search_dict(rights))
    return doc


def clear_search_index():
    """WARNING: This runs in-request, and may therefore fail if there are too
    many entries in the index.
    """
    search_services.clear_index(SEARCH_INDEX_EXPLORATIONS)


def index_explorations_given_ids(exp_ids):
    # We pass 'strict=False' so as not to index deleted explorations.
    exploration_models = get_multiple_explorations_by_id(exp_ids, strict=False)
    search_services.add_documents_to_index([
        _exp_to_search_dict(exp) for exp in exploration_models.values()
        if _should_index(exp)
    ], SEARCH_INDEX_EXPLORATIONS)


def patch_exploration_search_document(exp_id, update):
    """Patches an exploration's current search document, with the values
    from the 'update' dictionary."""

    doc = search_services.get_document_from_index(
        exp_id, SEARCH_INDEX_EXPLORATIONS)
    doc.update(update)
    search_services.add_documents_to_index([doc], SEARCH_INDEX_EXPLORATIONS)


def update_exploration_status_in_search(exp_id):
    rights = rights_manager.get_exploration_rights(exp_id)
    if rights.status == rights_manager.EXPLORATION_STATUS_PRIVATE:
        delete_documents_from_search_index([exp_id])
    else:
        patch_exploration_search_document(
            rights.id, _exp_rights_to_search_dict(rights))


def delete_documents_from_search_index(exploration_ids):
    search_services.delete_documents_from_index(
        exploration_ids, SEARCH_INDEX_EXPLORATIONS)


def search_explorations(query, limit, sort=None, cursor=None):
    """Searches through the available explorations.

    args:
      - query_string: the query string to search for.
      - sort: a string indicating how to sort results. This should be a string
          of space separated values. Each value should start with a '+' or a
          '-' character indicating whether to sort in ascending or descending
          order respectively. This character should be followed by a field name
          to sort on. When this is None, results are based on 'rank'. See
          _get_search_rank to see how rank is determined.
      - limit: the maximum number of results to return.
      - cursor: A cursor, used to get the next page of results.
          If there are more documents that match the query than 'limit', this
          function will return a cursor to get the next page.

    returns: a tuple:
      - a list of exploration ids that match the query.
      - a cursor if there are more matching explorations to fetch, None
          otherwise. If a cursor is returned, it will be a web-safe string that
          can be used in URLs.
    """
    return search_services.search(
        query, SEARCH_INDEX_EXPLORATIONS, cursor, limit, sort, ids_only=True)<|MERGE_RESOLUTION|>--- conflicted
+++ resolved
@@ -649,16 +649,12 @@
                     continue
                 elif entity_name in self.deleted_entities:
                     self.changed_entities.append(entity_name)
-<<<<<<< HEAD
                     # TODO(sll/anuzis): Refactor logic behind this method.
                     # Without this defensive if, it's possible to produce a
                     # KeyError bug by adding, saving, deleting and re-adding
                     # a gadget with default settings.
                     if entity_name in self.property_changes:
                         del self.property_changes[entity_name]
-=======
-                    del self.property_changes[entity_name]
->>>>>>> daffbd8b
                     self.deleted_entities.remove(entity_name)
                 else:
                     self.added_entities.append(entity_name)
